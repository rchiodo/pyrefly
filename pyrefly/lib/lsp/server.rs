--- conflicted
+++ resolved
@@ -228,14 +228,9 @@
     lsp_queue: LspQueue,
     initialize_params: InitializeParams,
     indexing_mode: IndexingMode,
-<<<<<<< HEAD
+    workspace_indexing_limit: usize,
     pub state: Arc<State>,
     pub open_files: Arc<RwLock<HashMap<PathBuf, Arc<String>>>>,
-=======
-    workspace_indexing_limit: usize,
-    state: Arc<State>,
-    open_files: Arc<RwLock<HashMap<PathBuf, Arc<String>>>>,
->>>>>>> 840e2214
     /// A set of configs where we have already indexed all the files within the config.
     indexed_configs: Mutex<HashSet<ArcId<ConfigFile>>>,
     /// A set of workspaces where we have already performed best-effort indexing.
