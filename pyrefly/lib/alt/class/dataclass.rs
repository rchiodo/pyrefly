/*
 * Copyright (c) Meta Platforms, Inc. and affiliates.
 *
 * This source code is licensed under the MIT license found in the
 * LICENSE file in the root directory of this source tree.
 */

use std::sync::Arc;

use pyrefly_python::dunder;
use pyrefly_util::prelude::SliceExt;
use ruff_python_ast::Arguments;
use ruff_python_ast::name::Name;
use ruff_text_size::TextRange;
use starlark_map::small_map::SmallMap;
use starlark_map::small_set::SmallSet;
use vec1::Vec1;

use crate::alt::answers::LookupAnswer;
use crate::alt::answers_solver::AnswersSolver;
use crate::alt::callable::CallArg;
use crate::alt::callable::CallKeyword;
use crate::alt::class::class_field::ClassField;
use crate::alt::class::class_field::DataclassMember;
use crate::alt::types::class_metadata::ClassMetadata;
use crate::alt::types::class_metadata::ClassSynthesizedField;
use crate::alt::types::class_metadata::ClassSynthesizedFields;
use crate::alt::types::class_metadata::DataclassMetadata;
use crate::error;
use crate::error::collector::ErrorCollector;
use crate::error::context::TypeCheckContext;
use crate::error::context::TypeCheckKind;
use crate::error::kind::ErrorKind;
use crate::types::callable::Callable;
use crate::types::callable::FuncMetadata;
use crate::types::callable::Function;
use crate::types::callable::Param;
use crate::types::callable::ParamList;
use crate::types::callable::Params;
use crate::types::callable::Required;
use crate::types::class::Class;
use crate::types::class::ClassType;
use crate::types::display::ClassDisplayContext;
use crate::types::keywords::DataclassFieldKeywords;
use crate::types::keywords::TypeMap;
use crate::types::literal::Lit;
use crate::types::tuple::Tuple;
use crate::types::types::AnyStyle;
use crate::types::types::Type;

impl<'a, Ans: LookupAnswer> AnswersSolver<'a, Ans> {
    /// Gets dataclass fields for an `@dataclass`-decorated class.
    pub fn get_dataclass_fields(
        &self,
        cls: &Class,
        bases_with_metadata: &[(ClassType, Arc<ClassMetadata>)],
    ) -> SmallSet<Name> {
        let mut all_fields = SmallSet::new();
        for (_, metadata) in bases_with_metadata.iter().rev() {
            if let Some(dataclass) = metadata.dataclass_metadata() {
                all_fields.extend(dataclass.fields.clone());
            }
        }
        for name in cls.fields() {
            if cls.is_field_annotated(name) {
                all_fields.insert(name.clone());
            }
        }
        all_fields
    }

    pub fn get_dataclass_synthesized_fields(
        &self,
        cls: &Class,
        errors: &ErrorCollector,
    ) -> Option<ClassSynthesizedFields> {
        let metadata = self.get_metadata_for_class(cls);
        let dataclass = metadata.dataclass_metadata()?;
        let mut fields = SmallMap::new();
        if dataclass.kws.init {
            fields.insert(
                dunder::INIT,
                self.get_dataclass_init(cls, dataclass, errors),
            );
        }
        let dataclass_fields_type = self.stdlib.dict(
            self.stdlib.str().clone().to_type(),
            Type::Any(AnyStyle::Implicit),
        );
        fields.insert(
            dunder::DATACLASS_FIELDS,
            ClassSynthesizedField::new(dataclass_fields_type.to_type()),
        );

        if dataclass.kws.order {
            fields.extend(self.get_dataclass_rich_comparison_methods(cls));
        }
        if dataclass.kws.match_args {
            fields.insert(
                dunder::MATCH_ARGS,
                self.get_dataclass_match_args(cls, dataclass),
            );
        }
        if dataclass.kws.slots {
            // It's a runtime error to set slots=True on a class that already defines __slots__.
            // Note that inheriting __slots__ from a base class is fine.
            if cls.contains(&dunder::SLOTS) {
                self.error(
                    errors,
                    cls.range(),
                    ErrorKind::BadClassDefinition,
                    None,
                    "Cannot specify both `slots=True` and `__slots__`".to_owned(),
                );
            } else {
                fields.insert(dunder::SLOTS, self.get_dataclass_slots(cls, dataclass));
            }
        }
        // See rules for `__hash__` creation under "unsafe_hash":
        // https://docs.python.org/3/library/dataclasses.html#module-contents
        if dataclass.kws.unsafe_hash || (dataclass.kws.eq && dataclass.kws.frozen) {
            fields.insert(dunder::HASH, self.get_dataclass_hash(cls));
        } else if dataclass.kws.eq {
            fields.insert(dunder::HASH, ClassSynthesizedField::new(Type::None));
        }
        Some(ClassSynthesizedFields::new(fields))
    }

    pub fn validate_frozen_dataclass_inheritance(
        &self,
        cls: &Class,
        dataclass_metadata: &DataclassMetadata,
        bases_with_metadata: &[(ClassType, Arc<ClassMetadata>)],
        errors: &ErrorCollector,
    ) {
        for (base_type, base_metadata) in bases_with_metadata {
            if let Some(base_dataclass_metadata) = base_metadata.dataclass_metadata() {
                let is_base_frozen = base_dataclass_metadata.kws.frozen;
                let is_current_frozen = dataclass_metadata.kws.frozen;

                if is_current_frozen != is_base_frozen {
                    let current_status = if is_current_frozen {
                        "frozen"
                    } else {
                        "non-frozen"
                    };
                    let base_status = if is_base_frozen {
                        "frozen"
                    } else {
                        "non-frozen"
                    };

                    let base = base_type.class_object();
                    let ctx = ClassDisplayContext::new(&[cls, base]);
                    self.error(
                        errors,
                        cls.range(),
                        ErrorKind::InvalidInheritance,
                        None,
                        format!(
                            "Cannot inherit {} dataclass `{}` from {} dataclass `{}`",
                            current_status,
                            ctx.display(cls),
                            base_status,
                            ctx.display(base),
                        ),
                    );
                }
            }
        }
    }

    pub fn validate_post_init(
        &self,
        cls: &Class,
        dataclass_metadata: &DataclassMetadata,
        post_init: Type,
        range: TextRange,
        errors: &ErrorCollector,
    ) {
        // `__post_init__` is called with a dataclass's `InitVar`s, so we use the `InitVar` types
        // to generate a callable signature to check `__post_init__` against.
        let mut params = Vec::new();
        for (name, field, _) in self.iter_fields(cls, dataclass_metadata, true) {
            if field.is_init_var() {
                params.push(field.as_param(&name, false, false, None));
            }
        }
        let want = Type::Callable(Box::new(Callable::list(
            ParamList::new(params),
            self.stdlib.object().clone().to_type(),
        )));
        self.check_type(&want, &post_init, range, errors, &|| {
            TypeCheckContext::of_kind(TypeCheckKind::PostInit)
        });
    }

    pub fn dataclass_field_keywords(
        &self,
        func: &Type,
        args: &Arguments,
        errors: &ErrorCollector,
    ) -> DataclassFieldKeywords {
        let mut map = TypeMap::new();
        for kw in args.keywords.iter() {
            if let Some(name) = &kw.arg {
                map.0
                    .insert(name.id.clone(), self.expr_infer(&kw.value, errors));
            }
        }
        let mut init = map.get_bool(&DataclassFieldKeywords::INIT);
        let default = [
            &DataclassFieldKeywords::DEFAULT,
            &DataclassFieldKeywords::DEFAULT_FACTORY,
            &DataclassFieldKeywords::FACTORY,
        ]
        .iter()
        .any(|k| map.0.contains_key(*k));
        let mut kw_only = map.get_bool(&DataclassFieldKeywords::KW_ONLY);
        let mut alias = map
            .get_string(&DataclassFieldKeywords::ALIAS)
            .map(Name::new);
        let mut converter_param = map
            .0
            .get(&DataclassFieldKeywords::CONVERTER)
            .map(|converter| self.get_converter_param(converter));
        // Note that we intentionally don't try to fill in `default`, since we can't distinguish
        // between a real default and something like `dataclasses.MISSING`.
        if init.is_none() || kw_only.is_none() || alias.is_none() || converter_param.is_none() {
            self.fill_in_field_keywords_from_function_signature(
                func,
                args,
                errors,
                &mut init,
                &mut kw_only,
                &mut alias,
                &mut converter_param,
            );
        }
        DataclassFieldKeywords {
            init: init.unwrap_or(true),
            default,
            kw_only,
            alias,
            converter_param,
        }
    }

    /// Fill in keyword values from the function signature of a dataclass field specifier.
    fn fill_in_field_keywords_from_function_signature(
        &self,
        func: &Type,
        args: &Arguments,
        errors: &ErrorCollector,
        init: &mut Option<bool>,
        kw_only: &mut Option<bool>,
        alias: &mut Option<Name>,
        converter_param: &mut Option<Type>,
    ) {
        let sigs = func.callable_signatures();
        let sig = if sigs.len() == 1 {
            sigs[0].clone()
        } else if sigs.len() > 1
            && let Type::Overload(overload) = func
        {
            // Overloaded function. Call it to see which signature is actually used.
            let owned_sigs: Vec<Callable> = sigs.into_iter().map(|sig| sig.clone()).collect();
            self.call_overloads(
<<<<<<< HEAD
                Vec1::try_from_vec(owned_sigs).unwrap(),
=======
                Vec1::try_from_vec(sigs.map(|x| (*x).clone())).unwrap(),
>>>>>>> 26e7b0a2
                (*overload.metadata).clone(),
                None,
                &args.args.map(CallArg::expr_maybe_starred),
                &args.keywords.map(CallKeyword::new),
                args.range,
                errors,
                None,
            )
            .1
        } else {
            return;
        };
        if let Params::List(params) = &sig.params {
            for param in params.items() {
                // Look for a parameter that can be called by name, to attempt to read a default value for a keyword argument.
                let (name, ty, default_ty) = match param {
                    Param::Pos(name, ty, Required::Required)
                    | Param::KwOnly(name, ty, Required::Required) => (name, ty, None),
                    Param::Pos(name, ty, Required::Optional(default))
                    | Param::KwOnly(name, ty, Required::Optional(default)) => {
                        (name, ty, default.as_ref())
                    }
                    _ => continue,
                };
                if name == &DataclassFieldKeywords::INIT {
                    self.fill_in_literal(init, ty, default_ty, |ty| ty.as_bool());
                }
                if name == &DataclassFieldKeywords::KW_ONLY {
                    self.fill_in_literal(kw_only, ty, default_ty, |ty| ty.as_bool());
                }
                if alias.is_none() && name == &DataclassFieldKeywords::ALIAS {
                    self.fill_in_literal(alias, ty, default_ty, |ty| match ty {
                        Type::Literal(Lit::Str(s)) => Some(Name::new(s)),
                        _ => None,
                    });
                }
                if converter_param.is_none() && name == &DataclassFieldKeywords::CONVERTER {
                    *converter_param = Some(self.get_converter_param(ty));
                }
            }
        }
    }

    /// Fills in a keyword with a literal value from a parameter type and default, if possible.
    fn fill_in_literal<T>(
        &self,
        keyword: &mut Option<T>,
        ty: &Type,
        default: Option<&Type>,
        type_to_literal: impl Fn(&Type) -> Option<T>,
    ) {
        if keyword.is_none() {
            if let Some(lit) = type_to_literal(ty) {
                *keyword = Some(lit);
            } else if let Some(default) = default
                && let Some(lit) = type_to_literal(default)
            {
                *keyword = Some(lit);
            }
        }
    }

    fn get_converter_param(&self, converter: &Type) -> Type {
        let converter = {
            if let Type::ClassDef(cls) = converter
                && let Type::ClassType(instance) = self.instantiate_fresh(cls)
            {
                let callable = self.constructor_to_callable(&instance);
                &self.distribute_over_union(&callable, |ty| {
                    if let Type::BoundMethod(m) = ty {
                        m.to_callable().unwrap_or_else(|| ty.clone())
                    } else {
                        ty.clone()
                    }
                })
            } else {
                converter
            }
        };
        self.distribute_over_union(converter, |ty| {
            ty.callable_first_param().unwrap_or_else(Type::any_implicit)
        })
    }

    fn iter_fields(
        &self,
        cls: &Class,
        dataclass: &DataclassMetadata,
        include_initvar: bool,
    ) -> Vec<(Name, ClassField, DataclassFieldKeywords)> {
        let mut seen_kw_only_marker = false;
        let mut positional_fields = Vec::new();
        let mut kwonly_fields = Vec::new();
        let cls_is_kw_only = dataclass.kws.kw_only;
        for name in dataclass.fields.iter() {
            match (self.get_dataclass_member(cls, name), include_initvar) {
                (DataclassMember::KwOnlyMarker, _) => {
                    seen_kw_only_marker = true;
                }
                (DataclassMember::NotAField, _) => {}
                (DataclassMember::Field(field, mut keywords), _)
                | (DataclassMember::InitVar(field, mut keywords), true) => {
                    if keywords.kw_only.is_none() {
                        // kw_only hasn't been explicitly set on the field
                        keywords.kw_only = Some(
                            seen_kw_only_marker || (cls_is_kw_only && field.defining_class == *cls),
                        );
                    };
                    if keywords.is_kw_only() {
                        kwonly_fields.push((name.clone(), (*field.value).clone(), keywords))
                    } else {
                        positional_fields.push((name.clone(), (*field.value).clone(), keywords))
                    }
                }
                (DataclassMember::InitVar(..), false) => {}
            }
        }
        positional_fields.extend(kwonly_fields);
        positional_fields
    }

    /// Gets __init__ method for an `@dataclass`-decorated class.
    fn get_dataclass_init(
        &self,
        cls: &Class,
        dataclass: &DataclassMetadata,
        errors: &ErrorCollector,
    ) -> ClassSynthesizedField {
        let mut params = vec![self.class_self_param(cls, false)];
        let mut has_seen_default = false;
        for (name, field, field_flags) in self.iter_fields(cls, dataclass, true) {
            if field_flags.init {
                let has_default = field_flags.default;
                let is_kw_only = field_flags.is_kw_only();
                if !is_kw_only {
                    if !has_default
                        && has_seen_default
                        && let Some(range) = cls.field_decl_range(&name)
                    {
                        self.error(
                                errors,
                                range,
                                error::kind::ErrorKind::BadClassDefinition,
                                None,
                                format!(
                                    "Dataclass field `{name}` without a default may not follow dataclass field with a default"
                                ),
                            );
                    }
                    if has_default {
                        has_seen_default = true;
                    }
                }
                params.push(field.as_param(
                    &field_flags.alias.unwrap_or(name),
                    has_default,
                    is_kw_only,
                    field_flags.converter_param,
                ));
            }
        }

        let ty = Type::Function(Box::new(Function {
            signature: Callable::list(ParamList::new(params), Type::None),
            metadata: FuncMetadata::def(
                self.module_info().name(),
                cls.name().clone(),
                dunder::INIT,
            ),
        }));
        ClassSynthesizedField::new(ty)
    }

    fn get_dataclass_match_args(
        &self,
        cls: &Class,
        dataclass: &DataclassMetadata,
    ) -> ClassSynthesizedField {
        // Keyword-only fields do not appear in __match_args__.
        let kw_only = dataclass.kws.kw_only;
        let ts = if kw_only {
            Vec::new()
        } else {
            let filtered_fields = self.iter_fields(cls, dataclass, true);
            filtered_fields
                .iter()
                .filter_map(|(name, _, field_flags)| {
                    if field_flags.is_kw_only() || !field_flags.init {
                        None
                    } else {
                        Some(Type::Literal(Lit::Str(name.as_str().into())))
                    }
                })
                .collect()
        };
        let ty = Type::Tuple(Tuple::Concrete(ts));
        ClassSynthesizedField::new(ty)
    }

    fn get_dataclass_slots(
        &self,
        cls: &Class,
        dataclass: &DataclassMetadata,
    ) -> ClassSynthesizedField {
        let filtered_fields = self.iter_fields(cls, dataclass, false);
        let ts = filtered_fields
            .iter()
            .map(|(name, _, _)| Type::Literal(Lit::Str(name.as_str().into())))
            .collect();
        let ty = Type::Tuple(Tuple::Concrete(ts));
        ClassSynthesizedField::new(ty)
    }

    fn get_dataclass_rich_comparison_methods(
        &self,
        cls: &Class,
    ) -> SmallMap<Name, ClassSynthesizedField> {
        let make_signature = |other_type| {
            let other = Param::Pos(Name::new_static("other"), other_type, Required::Required);
            Callable::list(
                ParamList::new(vec![self.class_self_param(cls, false), other]),
                self.stdlib.bool().clone().to_type(),
            )
        };
        let callable = make_signature(self.instantiate(cls));
        let callable_eq = make_signature(self.stdlib.object().clone().to_type());
        dunder::RICH_CMPS
            .iter()
            .map(|name| {
                (
                    name.clone(),
                    ClassSynthesizedField::new(Type::Function(Box::new(Function {
                        signature: if *name == dunder::EQ || *name == dunder::NE {
                            callable_eq.clone()
                        } else {
                            callable.clone()
                        },
                        metadata: FuncMetadata::def(
                            self.module_info().name(),
                            cls.name().clone(),
                            name.clone(),
                        ),
                    }))),
                )
            })
            .collect()
    }

    fn get_dataclass_hash(&self, cls: &Class) -> ClassSynthesizedField {
        let params = vec![self.class_self_param(cls, false)];
        let ret = self.stdlib.int().clone().to_type();
        ClassSynthesizedField::new(Type::Function(Box::new(Function {
            signature: Callable::list(ParamList::new(params), ret),
            metadata: FuncMetadata::def(
                self.module_info().name(),
                cls.name().clone(),
                dunder::HASH,
            ),
        })))
    }
}<|MERGE_RESOLUTION|>--- conflicted
+++ resolved
@@ -266,11 +266,7 @@
             // Overloaded function. Call it to see which signature is actually used.
             let owned_sigs: Vec<Callable> = sigs.into_iter().map(|sig| sig.clone()).collect();
             self.call_overloads(
-<<<<<<< HEAD
-                Vec1::try_from_vec(owned_sigs).unwrap(),
-=======
                 Vec1::try_from_vec(sigs.map(|x| (*x).clone())).unwrap(),
->>>>>>> 26e7b0a2
                 (*overload.metadata).clone(),
                 None,
                 &args.args.map(CallArg::expr_maybe_starred),
