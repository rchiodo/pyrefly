--- conflicted
+++ resolved
@@ -7,216 +7,12 @@
 
 use std::collections::HashSet;
 use std::sync::Arc;
-<<<<<<< HEAD
-use std::sync::atomic::AtomicBool;
-use std::sync::atomic::AtomicI32;
-use std::sync::atomic::Ordering;
-use std::time::Instant;
-use pyrefly_util::lock::Mutex;
-use pyrefly_util::lock::RwLock;
-=======
->>>>>>> a4f86cac
 
 use clap::Parser;
 use clap::ValueEnum;
 use crossbeam_channel::Select;
 use dupe::Dupe;
 use lsp_server::Connection;
-<<<<<<< HEAD
-use lsp_server::ErrorCode;
-use lsp_server::Message;
-use lsp_server::Notification;
-use lsp_server::ProtocolError;
-use lsp_server::Request;
-use lsp_server::RequestId;
-use lsp_server::Response;
-use lsp_server::ResponseError;
-use lsp_types::CodeAction;
-use lsp_types::CodeActionKind;
-use lsp_types::CodeActionOptions;
-use lsp_types::CodeActionOrCommand;
-use lsp_types::CodeActionParams;
-use lsp_types::CodeActionProviderCapability;
-use lsp_types::CodeActionResponse;
-use lsp_types::CompletionList;
-use lsp_types::CompletionOptions;
-use lsp_types::CompletionParams;
-use lsp_types::CompletionResponse;
-use lsp_types::ConfigurationItem;
-use lsp_types::ConfigurationParams;
-use lsp_types::Diagnostic;
-use lsp_types::DidChangeConfigurationParams;
-use lsp_types::DidChangeTextDocumentParams;
-use lsp_types::DidChangeWatchedFilesClientCapabilities;
-use lsp_types::DidChangeWatchedFilesParams;
-use lsp_types::DidChangeWatchedFilesRegistrationOptions;
-use lsp_types::DidChangeWorkspaceFoldersParams;
-use lsp_types::DidCloseTextDocumentParams;
-use lsp_types::DidOpenTextDocumentParams;
-use lsp_types::DidSaveTextDocumentParams;
-use lsp_types::DocumentDiagnosticParams;
-use lsp_types::DocumentDiagnosticReport;
-use lsp_types::DocumentHighlight;
-use lsp_types::DocumentHighlightParams;
-use lsp_types::DocumentSymbol;
-use lsp_types::DocumentSymbolParams;
-use lsp_types::DocumentSymbolResponse;
-use lsp_types::FileSystemWatcher;
-use lsp_types::FullDocumentDiagnosticReport;
-use lsp_types::GlobPattern;
-use lsp_types::GotoDefinitionParams;
-use lsp_types::GotoDefinitionResponse;
-use lsp_types::Hover;
-use lsp_types::HoverContents;
-use lsp_types::HoverParams;
-use lsp_types::HoverProviderCapability;
-use lsp_types::InitializeParams;
-use lsp_types::InlayHint;
-use lsp_types::InlayHintLabel;
-use lsp_types::InlayHintParams;
-use lsp_types::Location;
-use lsp_types::MarkupContent;
-use lsp_types::MarkupKind;
-use lsp_types::NumberOrString;
-use lsp_types::OneOf;
-use lsp_types::Position;
-use lsp_types::PositionEncodingKind;
-use lsp_types::PrepareRenameResponse;
-use lsp_types::PublishDiagnosticsParams;
-use lsp_types::Range;
-use lsp_types::ReferenceParams;
-use lsp_types::Registration;
-use lsp_types::RegistrationParams;
-use lsp_types::RelatedFullDocumentDiagnosticReport;
-use lsp_types::RelativePattern;
-use lsp_types::RenameOptions;
-use lsp_types::RenameParams;
-use lsp_types::SemanticTokens;
-use lsp_types::SemanticTokensFullOptions;
-use lsp_types::SemanticTokensOptions;
-use lsp_types::SemanticTokensParams;
-use lsp_types::SemanticTokensRangeParams;
-use lsp_types::SemanticTokensRangeResult;
-use lsp_types::SemanticTokensResult;
-use lsp_types::SemanticTokensServerCapabilities;
-use lsp_types::ServerCapabilities;
-use lsp_types::SignatureHelp;
-use lsp_types::SignatureHelpOptions;
-use lsp_types::SignatureHelpParams;
-use lsp_types::SymbolInformation;
-use lsp_types::TextDocumentContentChangeEvent;
-use lsp_types::TextDocumentPositionParams;
-use lsp_types::TextDocumentSyncCapability;
-use lsp_types::TextDocumentSyncKind;
-use lsp_types::TextEdit;
-use lsp_types::Unregistration;
-use lsp_types::UnregistrationParams;
-use lsp_types::Url;
-use lsp_types::VersionedTextDocumentIdentifier;
-use lsp_types::WatchKind;
-use lsp_types::WorkspaceClientCapabilities;
-use lsp_types::WorkspaceEdit;
-use lsp_types::WorkspaceFoldersServerCapabilities;
-use lsp_types::WorkspaceServerCapabilities;
-use lsp_types::WorkspaceSymbolResponse;
-use lsp_types::notification::Cancel;
-use lsp_types::notification::DidChangeConfiguration;
-use lsp_types::notification::DidChangeTextDocument;
-use lsp_types::notification::DidChangeWatchedFiles;
-use lsp_types::notification::DidChangeWorkspaceFolders;
-use lsp_types::notification::DidCloseTextDocument;
-use lsp_types::notification::DidOpenTextDocument;
-use lsp_types::notification::DidSaveTextDocument;
-use lsp_types::notification::Exit;
-use lsp_types::notification::Notification as _;
-use lsp_types::notification::PublishDiagnostics;
-use lsp_types::request::CodeActionRequest;
-use lsp_types::request::Completion;
-use lsp_types::request::DocumentDiagnosticRequest;
-use lsp_types::request::DocumentHighlightRequest;
-use lsp_types::request::DocumentSymbolRequest;
-use lsp_types::request::GotoDefinition;
-use lsp_types::request::HoverRequest;
-use lsp_types::request::InlayHintRequest;
-use lsp_types::request::PrepareRenameRequest;
-use lsp_types::request::References;
-use lsp_types::request::RegisterCapability;
-use lsp_types::request::Rename;
-use lsp_types::request::SemanticTokensFullRequest;
-use lsp_types::request::SemanticTokensRangeRequest;
-use lsp_types::request::SignatureHelpRequest;
-use lsp_types::request::UnregisterCapability;
-use lsp_types::request::WorkspaceConfiguration;
-use lsp_types::request::WorkspaceSymbolRequest;
-use path_absolutize::Absolutize;
-use pyrefly_python::module_name::ModuleName;
-use pyrefly_python::module_path::ModulePath;
-use ruff_python_ast::name::Name;
-use crate::error::collector::ErrorCollector;
-use crate::error::style::ErrorStyle;
-use pyrefly_python::module_path::ModulePathDetails;
-use pyrefly_util::arc_id::ArcId;
-use pyrefly_util::arc_id::WeakArcId;
-use pyrefly_util::args::clap_env;
-use pyrefly_util::events::CategorizedEvents;
-
-use pyrefly_util::prelude::VecExt;
-use pyrefly_util::task_heap::CancellationHandle;
-use pyrefly_util::task_heap::Cancelled;
-use pyrefly_util::thread_pool::ThreadCount;
-use pyrefly_util::thread_pool::ThreadPool;
-use ruff_source_file::LineIndex;
-use ruff_source_file::OneIndexed;
-use ruff_source_file::SourceLocation;
-use ruff_text_size::Ranged;
-use ruff_text_size::TextRange;
-use ruff_text_size::TextSize;
-use serde::Deserialize;
-use serde::de::DeserializeOwned;
-use starlark_map::small_map::SmallMap;
-use starlark_map::small_set::SmallSet;
-use tracing::error;
-use tracing::warn;
-
-use crate::commands::config_finder::standard_config_finder;
-use crate::commands::run::CommandExitStatus;
-use crate::commands::tsp;
-use crate::commands::tsp::GetPythonSearchPathsRequest;
-use crate::commands::tsp::GetSnapshotRequest;
-use crate::commands::tsp::GetSymbolRequest;
-use crate::commands::tsp::GetTypeRequest;
-use crate::commands::tsp::GetOverloadsRequest;
-use crate::commands::tsp::ResolveImportDeclarationRequest;
-use crate::commands::tsp::GetTypeOfDeclarationRequest;
-use crate::commands::tsp::GetReprRequest;
-use crate::commands::tsp::GetDocstringRequest;
-use crate::commands::tsp::SearchForTypeAttributeRequest;
-use crate::commands::tsp::GetFunctionPartsRequest;
-use crate::commands::tsp::GetDiagnosticsVersionRequest;
-use crate::commands::tsp::ResolveImportRequest;
-use crate::commands::tsp::GetTypeArgsRequest;
-use crate::commands::util::module_from_path;
-use crate::common::files::PYTHON_FILE_SUFFIXES_TO_WATCH;
-use crate::config::config::ConfigFile;
-use crate::config::config::ConfigSource;
-use crate::config::environment::environment::PythonEnvironment;
-use crate::config::finder::ConfigFinder;
-use crate::config::util::ConfigOrigin;
-use crate::error::error::Error;
-use crate::error::kind::Severity;
-use crate::module::bundled::typeshed;
-use crate::module::module_info::ModuleInfo;
-use crate::module::module_info::TextRangeWithModuleInfo;
-use crate::state::handle::Handle;
-use crate::state::lsp::FindDefinitionItem;
-use crate::state::require::Require;
-use crate::state::semantic_tokens::SemanticTokensLegends;
-use crate::state::state::CommittingTransaction;
-use crate::state::state::State;
-use crate::state::state::Transaction;
-use crate::state::state::TransactionData;
-use crate::types::display::TypeDisplayContext;
-=======
 
 use crate::commands::util::CommandExitStatus;
 use crate::lsp::server::ProcessEvent;
@@ -224,7 +20,6 @@
 use crate::lsp::server::dispatch_lsp_events;
 use crate::lsp::server::initialize_connection;
 use crate::lsp::transaction_manager::IDETransactionManager;
->>>>>>> a4f86cac
 
 /// LSP debug logging that can be disabled in release builds
 #[cfg(debug_assertions)]
@@ -266,507 +61,6 @@
     pub(crate) indexing_mode: IndexingMode,
 }
 
-<<<<<<< HEAD
-/// `IDETransactionManager` aims to always produce a transaction that contains the up-to-date
-/// in-memory contents.
-#[derive(Default)]
-struct IDETransactionManager<'a> {
-    /// Invariant:
-    /// If it's None, then the main `State` already contains up-to-date checked content
-    /// of all in-memory files.
-    /// Otherwise, it will contains up-to-date checked content of all in-memory files.
-    saved_state: Option<TransactionData<'a>>,
-}
-
-impl<'a> IDETransactionManager<'a> {
-    #[expect(clippy::result_large_err)] // Both results are basically the same size
-    /// Produce a possibly committable transaction in order to recheck in-memory files.
-    fn get_possibly_committable_transaction(
-        &mut self,
-        state: &'a State,
-    ) -> Result<CommittingTransaction<'a>, Transaction<'a>> {
-        // If there is no ongoing recheck due to on-disk changes, we should prefer to commit
-        // the in-memory changes into the main state.
-        if let Some(transaction) = state.try_new_committable_transaction(Require::Indexing, None) {
-            // If we can commit in-memory changes, then there is no point of holding the
-            // non-commitable transaction with a possibly outdated view of the `ReadableState`
-            // so we can destroy the saved state.
-            self.saved_state = None;
-            Ok(transaction)
-        } else {
-            // If there is an ongoing recheck, trying to get a committable transaction will block
-            // until the recheck is finished. This is bad for perceived perf. Therefore, we will
-            // temporarily use a non-commitable transaction to hold the information that's necessary
-            // to power IDE services.
-            Err(self.non_commitable_transaction(state))
-        }
-    }
-
-    /// Produce a `Transaction` to power readonly IDE services.
-    /// This transaction will never be able to be committed.
-    /// After using it, the state should be saved by calling the `save` method.
-    ///
-    /// The `Transaction` will always contain the handles of all open files with the latest content.
-    /// It might be created fresh from state, or reused from previously saved state.
-    fn non_commitable_transaction(&mut self, state: &'a State) -> Transaction<'a> {
-        if let Some(saved_state) = self.saved_state.take() {
-            saved_state.into_transaction()
-        } else {
-            state.transaction()
-        }
-    }
-
-    /// This function should be called once we finished using transaction for an LSP request.
-    fn save(&mut self, transaction: Transaction<'a>) {
-        self.saved_state = Some(transaction.into_data())
-    }
-}
-
-enum ServerEvent {
-    // Part 1: Events that the server should try to handle first.
-    /// Notify the server that recheck finishes, so server can revalidate all in-memory content
-    /// based on the latest `State`.
-    RecheckFinished,
-    /// Inform the server that a request is cancelled.
-    /// Server should know about this ASAP to avoid wasting time on cancelled requests.
-    CancelRequest(RequestId),
-    // Part 2: Events that can be queued in FIFO order and handled at a later time.
-    DidOpenTextDocument(DidOpenTextDocumentParams),
-    DidChangeTextDocument(DidChangeTextDocumentParams),
-    DidCloseTextDocument(DidCloseTextDocumentParams),
-    DidSaveTextDocument(DidSaveTextDocumentParams),
-    DidChangeWatchedFiles(DidChangeWatchedFilesParams),
-    DidChangeWorkspaceFolders(DidChangeWorkspaceFoldersParams),
-    DidChangeConfiguration(DidChangeConfigurationParams),
-    LspResponse(Response),
-    LspRequest(Request),
-    Exit,
-}
-
-#[derive(Clone, Dupe)]
-struct ServerConnection(Arc<Connection>);
-
-impl ServerConnection {
-    fn send(&self, msg: Message) {
-        // Log outgoing notifications
-        if let Message::Notification(ref notification) = msg {
-            lsp_debug!("Sending notification: {}", notification.method);
-            lsp_debug!("Notification parameters: {}", serde_json::to_string_pretty(&notification.params).unwrap_or_else(|_| "Failed to serialize params".to_string()));
-        }
-        
-        if self.0.sender.send(msg).is_err() {
-            // On error, we know the channel is closed.
-            // https://docs.rs/crossbeam/latest/crossbeam/channel/struct.Sender.html#method.send
-            lsp_debug!("Connection closed.");
-        };
-    }
-
-    fn publish_diagnostics_for_uri(&self, uri: Url, diags: Vec<Diagnostic>, version: Option<i32>) {
-        self.send(Message::Notification(
-            new_notification::<PublishDiagnostics>(PublishDiagnosticsParams::new(
-                uri, diags, version,
-            )),
-        ));
-    }
-
-    fn publish_diagnostics(&self, diags: SmallMap<PathBuf, Vec<Diagnostic>>) {
-        for (path, diags) in diags {
-            let path = std::fs::canonicalize(&path).unwrap_or(path);
-            match Url::from_file_path(&path) {
-                Ok(uri) => self.publish_diagnostics_for_uri(uri, diags, None),
-                Err(_) => eprint!("Unable to convert path to uri: {path:?}"),
-            }
-        }
-    }
-}
-
-struct Server {
-    connection: ServerConnection,
-    /// A thread pool of size one for heavy read operations on the State
-    async_state_read_threads: ThreadPool,
-    priority_events_sender: Arc<Sender<ServerEvent>>,
-    initialize_params: InitializeParams,
-    indexing_mode: IndexingMode,
-    state: Arc<State>,
-    open_files: Arc<RwLock<HashMap<PathBuf, Arc<String>>>>,
-    /// A set of configs where we have already indexed all the files within the config.
-    indexed_configs: Mutex<HashSet<ArcId<ConfigFile>>>,
-    cancellation_handles: Arc<Mutex<HashMap<RequestId, CancellationHandle>>>,
-    workspaces: Arc<Workspaces>,
-    outgoing_request_id: Arc<AtomicI32>,
-    outgoing_requests: Mutex<HashMap<RequestId, Request>>,
-    filewatcher_registered: Arc<AtomicBool>,
-    version_info: Mutex<HashMap<PathBuf, i32>>,
-    /// Track current request for duration logging
-    current_request: Arc<Mutex<Option<(RequestId, String, Instant)>>>,
-}
-
-/// Information about the Python environment p
-#[derive(Debug, Clone)]
-struct PythonInfo {
-    /// The path to the interpreter used to query this `PythonInfo`'s [`PythonEnvironment`].
-    interpreter: PathBuf,
-    /// The [`PythonEnvironment`] values all [`ConfigFile`]s in a given workspace should
-    /// use if no explicit [`ConfigFile::python_interpreter`] is provided, or any
-    /// `PythonEnvironment` values in that `ConfigFile` are unfiled. If the `interpreter
-    /// provided fails to execute or is invalid, this `PythonEnvironment` might instead
-    /// be a system interpreter or [`PythonEnvironment::pyrefly_default()`].
-    env: PythonEnvironment,
-}
-
-impl PythonInfo {
-    fn new(interpreter: PathBuf) -> Self {
-        let (env, query_error) = PythonEnvironment::get_interpreter_env(&interpreter);
-        if let Some(error) = query_error {
-            error!("{error}");
-        }
-        Self { interpreter, env }
-    }
-}
-
-/// LSP workspace settings: this is all that is necessary to run an LSP at a given root.
-#[derive(Debug, Clone)]
-struct Workspace {
-    #[expect(dead_code)]
-    root: PathBuf,
-    python_info: Option<PythonInfo>,
-    search_path: Option<Vec<PathBuf>>,
-    disable_language_services: bool,
-    disable_type_errors: bool,
-}
-
-impl Workspace {
-    fn new(workspace_root: &Path, python_info: Option<PythonInfo>) -> Self {
-        Self {
-            root: workspace_root.to_path_buf(),
-            python_info,
-            search_path: None,
-            disable_language_services: false,
-            disable_type_errors: false,
-        }
-    }
-
-    fn new_with_default_env(workspace_root: &Path) -> Self {
-        Self::new(workspace_root, None)
-    }
-}
-
-impl Default for Workspace {
-    fn default() -> Self {
-        Self {
-            root: PathBuf::from("/"),
-            python_info: None,
-            search_path: None,
-            disable_language_services: Default::default(),
-            disable_type_errors: false,
-        }
-    }
-}
-
-/// A cache of loaded configs from the LSP's [`standard_config_finder`]. These
-/// values are [`WeakArcId`]s, so they will be dropped when no other references
-/// point to them. We use this for determining the list of files we need to watch
-/// when setting up the watcher.
-struct WeakConfigCache(Mutex<HashSet<WeakArcId<ConfigFile>>>);
-
-impl WeakConfigCache {
-    fn new() -> Self {
-        Self(Mutex::new(HashSet::new()))
-    }
-
-    fn insert(&self, config: WeakArcId<ConfigFile>) {
-        self.0.lock().insert(config);
-    }
-
-    /// Purge any [`WeakArcId`]s that are [`WeakArcId::vacant`], and return
-    /// the remaining configs, converted to [`ArcId`]s.
-    fn clean_and_get_configs(&self) -> SmallSet<ArcId<ConfigFile>> {
-        let mut configs = self.0.lock();
-        let purged_config_count = configs.extract_if(|c| c.vacant()).count();
-        if purged_config_count != 0 {
-            lsp_debug!("Cleared {purged_config_count} dropped configs from config cache");
-        }
-        SmallSet::from_iter(configs.iter().filter_map(|c| c.upgrade()))
-    }
-
-    /// Given an [`ArcId<ConfigFile>`], get glob patterns that should be watched by a file watcher.
-    /// We return a tuple of root (non-pattern part of the path) and a pattern.
-    fn get_loaded_config_paths_to_watch(config: ArcId<ConfigFile>) -> Vec<(PathBuf, String)> {
-        let mut result = Vec::new();
-        let config_root = if let ConfigSource::File(config_path) = &config.source
-            && let Some(root) = config_path.parent()
-        {
-            Some(root)
-        } else {
-            config.source.root()
-        };
-        if let Some(config_root) = config_root {
-            ConfigFile::CONFIG_FILE_NAMES.iter().for_each(|config| {
-                result.push((config_root.to_path_buf(), format!("**/{config}")));
-            });
-        }
-        config
-            .search_path()
-            .chain(config.site_package_path())
-            .cartesian_product(PYTHON_FILE_SUFFIXES_TO_WATCH)
-            .for_each(|(s, suffix)| {
-                result.push((s.to_owned(), format!("**/*.{suffix}")));
-            });
-        result
-    }
-
-    /// Get glob patterns to watch all Python files under [`ConfigFile::search_path`] and
-    /// [`ConfigFile::site_package_path`], clearing out any removed [`ConfigFile`]s as we go.
-    fn get_patterns_for_cached_configs(&self) -> Vec<(PathBuf, String)> {
-        self.clean_and_get_configs()
-            .into_iter()
-            .flat_map(Self::get_loaded_config_paths_to_watch)
-            .collect::<Vec<_>>()
-    }
-}
-
-struct Workspaces {
-    /// If a workspace is not found, this one is used. It contains every possible file on the system but is lowest priority.
-    default: RwLock<Workspace>,
-    workspaces: RwLock<SmallMap<PathBuf, Workspace>>,
-    loaded_configs: Arc<WeakConfigCache>,
-}
-
-impl Workspaces {
-    fn new(default: Workspace) -> Self {
-        Self {
-            default: RwLock::new(default),
-            workspaces: RwLock::new(SmallMap::new()),
-            loaded_configs: Arc::new(WeakConfigCache::new()),
-        }
-    }
-
-    fn get_with<F, R>(&self, uri: PathBuf, f: F) -> R
-    where
-        F: FnOnce(&Workspace) -> R,
-    {
-        let workspaces = self.workspaces.read();
-        let default_workspace = self.default.read();
-        let workspace = workspaces
-            .iter()
-            .filter(|(key, _)| uri.starts_with(key))
-            .max_by(|(key1, _), (key2, _)| key2.ancestors().count().cmp(&key1.ancestors().count()))
-            .map(|(_, workspace)| workspace);
-        f(workspace.unwrap_or(&default_workspace))
-    }
-
-    fn config_finder(
-        workspaces: &Arc<Workspaces>,
-        loaded_configs: Arc<WeakConfigCache>,
-    ) -> ConfigFinder {
-        let workspaces = workspaces.dupe();
-        standard_config_finder(Arc::new(move |dir, mut config| {
-            if let Some(dir) = dir
-                && config.interpreters.python_interpreter.is_none()
-                && config.interpreters.conda_environment.is_none()
-            {
-                workspaces.get_with(dir.to_owned(), |w| {
-                    if let Some(search_path) = w.search_path.clone() {
-                        config.search_path_from_args = search_path;
-                    }
-                    if let Some(PythonInfo {
-                        interpreter,
-                        mut env,
-                    }) = w.python_info.clone()
-                    {
-                        let site_package_path = config.python_environment.site_package_path.take();
-                        env.site_package_path = site_package_path;
-                        config.interpreters.python_interpreter =
-                            Some(ConfigOrigin::auto(interpreter));
-                        config.python_environment = env;
-                    }
-                })
-            };
-
-            // we print the errors here instead of returning them since
-            // it gives the most immediate feedback for config loading errors
-            for error in config.configure() {
-                error!("Error configuring `ConfigFile`: {}", error.get_message());
-            }
-            let config = ArcId::new(config);
-
-            loaded_configs.insert(config.downgrade());
-
-            (config, Vec::new())
-        }))
-    }
-}
-
-/// At the time when we are ready to handle a new LSP event, it will help if we know the a list of
-/// buffered requests and notifications ready to be processed, because we can potentially make smart
-/// decisions (e.g. not process cancelled requests).
-///
-/// This function listens to the LSP events in the order they arrive, and dispatch them into event
-/// channels with various priority:
-/// - priority_events includes those that should be handled as soon as possible (e.g. know that a
-///   request is cancelled)
-/// - queued_events includes most of the other events.
-fn dispatch_lsp_events(
-    connection: &Connection,
-    priority_events_sender: Arc<Sender<ServerEvent>>,
-    queued_events_sender: Sender<ServerEvent>,
-) {
-    for msg in &connection.receiver {
-        match msg {
-            Message::Request(x) => {
-                match connection.handle_shutdown(&x) {
-                    Ok(is_shutdown) => {
-                        if is_shutdown {
-                            return;
-                        }
-                    }
-                    Err(_) => {
-                        return;
-                    }
-                }
-                if queued_events_sender
-                    .send(ServerEvent::LspRequest(x))
-                    .is_err()
-                {
-                    return;
-                }
-            }
-            Message::Response(x) => {
-                if queued_events_sender
-                    .send(ServerEvent::LspResponse(x))
-                    .is_err()
-                {
-                    return;
-                }
-            }
-            Message::Notification(x) => {
-                lsp_debug!("Handling notification: {}", x.method);
-                lsp_debug!("Notification parameters: {}", serde_json::to_string_pretty(&x.params).unwrap_or_else(|_| "Failed to serialize params".to_string()));
-                let send_result = if let Some(params) = as_notification::<DidOpenTextDocument>(&x) {
-                    queued_events_sender.send(ServerEvent::DidOpenTextDocument(params))
-                } else if let Some(params) = as_notification::<DidChangeTextDocument>(&x) {
-                    queued_events_sender.send(ServerEvent::DidChangeTextDocument(params))
-                } else if let Some(params) = as_notification::<DidCloseTextDocument>(&x) {
-                    queued_events_sender.send(ServerEvent::DidCloseTextDocument(params))
-                } else if let Some(params) = as_notification::<DidSaveTextDocument>(&x) {
-                    queued_events_sender.send(ServerEvent::DidSaveTextDocument(params))
-                } else if let Some(params) = as_notification::<DidChangeWatchedFiles>(&x) {
-                    queued_events_sender.send(ServerEvent::DidChangeWatchedFiles(params))
-                } else if let Some(params) = as_notification::<DidChangeWorkspaceFolders>(&x) {
-                    queued_events_sender.send(ServerEvent::DidChangeWorkspaceFolders(params))
-                } else if let Some(params) = as_notification::<DidChangeConfiguration>(&x) {
-                    queued_events_sender.send(ServerEvent::DidChangeConfiguration(params))
-                } else if let Some(params) = as_notification::<Cancel>(&x) {
-                    let id = match params.id {
-                        NumberOrString::Number(i) => RequestId::from(i),
-                        NumberOrString::String(s) => RequestId::from(s),
-                    };
-                    priority_events_sender.send(ServerEvent::CancelRequest(id))
-                } else if as_notification::<Exit>(&x).is_some() {
-                    queued_events_sender.send(ServerEvent::Exit)
-                } else {
-                    lsp_debug!("Unhandled notification: {x:?}");
-                    Ok(())
-                };
-                if send_result.is_err() {
-                    return;
-                }
-            }
-        }
-    }
-}
-
-fn initialize_connection(
-    connection: &Connection,
-    args: &Args,
-) -> Result<InitializeParams, ProtocolError> {
-    let (request_id, initialization_params) = connection.initialize_start()?;
-    let initialization_params: InitializeParams =
-        serde_json::from_value(initialization_params).unwrap();
-    let augments_syntax_tokens = initialization_params
-        .capabilities
-        .text_document
-        .as_ref()
-        .and_then(|c| c.semantic_tokens.as_ref())
-        .and_then(|c| c.augments_syntax_tokens)
-        .unwrap_or(false);
-    // Run the server and wait for the two threads to end (typically by trigger LSP Exit event).
-    let server_capabilities = serde_json::to_value(&ServerCapabilities {
-        position_encoding: Some(PositionEncodingKind::UTF16),
-        text_document_sync: Some(TextDocumentSyncCapability::Kind(
-            TextDocumentSyncKind::INCREMENTAL,
-        )),
-        definition_provider: Some(OneOf::Left(true)),
-        code_action_provider: Some(CodeActionProviderCapability::Options(CodeActionOptions {
-            code_action_kinds: Some(vec![CodeActionKind::QUICKFIX]),
-            ..Default::default()
-        })),
-        completion_provider: Some(CompletionOptions {
-            trigger_characters: Some(vec![".".to_owned()]),
-            ..Default::default()
-        }),
-        document_highlight_provider: Some(OneOf::Left(true)),
-        // Find references won't work properly if we don't know all the files.
-        references_provider: match args.indexing_mode {
-            IndexingMode::None => None,
-            IndexingMode::LazyNonBlockingBackground | IndexingMode::LazyBlocking => {
-                Some(OneOf::Left(true))
-            }
-        },
-        rename_provider: match args.indexing_mode {
-            IndexingMode::None => None,
-            IndexingMode::LazyNonBlockingBackground | IndexingMode::LazyBlocking => {
-                Some(OneOf::Right(RenameOptions {
-                    prepare_provider: Some(true),
-                    work_done_progress_options: Default::default(),
-                }))
-            }
-        },
-        signature_help_provider: Some(SignatureHelpOptions {
-            trigger_characters: Some(vec!["(".to_owned(), ",".to_owned()]),
-            ..Default::default()
-        }),
-        hover_provider: Some(HoverProviderCapability::Simple(true)),
-        inlay_hint_provider: Some(OneOf::Left(true)),
-        document_symbol_provider: Some(OneOf::Left(true)),
-        workspace_symbol_provider: Some(OneOf::Left(true)),
-        semantic_tokens_provider: if augments_syntax_tokens {
-            // We currently only return partial tokens (e.g. no tokens for keywords right now).
-            // If the client doesn't support `augments_syntax_tokens` to fallback baseline
-            // syntax highlighting for tokens we don't provide, it will be a regression
-            // (e.g. users might lose keyword highlighting).
-            // Therefore, we should not produce semantic tokens if the client doesn't support `augments_syntax_tokens`.
-            Some(SemanticTokensServerCapabilities::SemanticTokensOptions(
-                SemanticTokensOptions {
-                    legend: SemanticTokensLegends::lsp_semantic_token_legends(),
-                    full: Some(SemanticTokensFullOptions::Bool(true)),
-                    range: Some(true),
-                    ..Default::default()
-                },
-            ))
-        } else {
-            None
-        },
-        workspace: Some(WorkspaceServerCapabilities {
-            workspace_folders: Some(WorkspaceFoldersServerCapabilities {
-                supported: Some(true),
-                change_notifications: Some(OneOf::Left(true)),
-            }),
-            file_operations: None,
-        }),
-        ..Default::default()
-    })
-    .unwrap();
-    let initialize_data = serde_json::json!({
-        "capabilities": server_capabilities,
-    });
-
-    connection.initialize_finish(request_id, initialize_data)?;
-    Ok(initialization_params)
-}
-
-=======
->>>>>>> a4f86cac
 pub fn run_lsp(
     connection: Arc<Connection>,
     wait_on_connection: impl FnOnce() -> anyhow::Result<()> + Send + 'static,
@@ -851,3317 +145,4 @@
             self,
         )
     }
-<<<<<<< HEAD
-}
-
-/// Convert to a path we can show to the user. The contents may not match the disk, but it has
-/// to be basically right.
-fn to_real_path(path: &ModulePath) -> Option<PathBuf> {
-    match path.details() {
-        ModulePathDetails::FileSystem(path)
-        | ModulePathDetails::Memory(path)
-        | ModulePathDetails::Namespace(path) => Some(path.to_path_buf()),
-        ModulePathDetails::BundledTypeshed(path) => {
-            let typeshed = typeshed().ok()?;
-            let typeshed_path = match typeshed.materialized_path_on_disk() {
-                Ok(typeshed_path) => Some(typeshed_path),
-                Err(err) => {
-                    warn!("Builtins unable to be loaded on disk, {}", err);
-                    None
-                }
-            }?;
-            Some(typeshed_path.join(path))
-        }
-    }
-}
-
-fn module_info_to_uri(module_info: &ModuleInfo) -> Option<Url> {
-    let path = to_real_path(module_info.path())?;
-    let abs_path = path.absolutize();
-    let abs_path = abs_path.as_deref().unwrap_or(&path);
-    Some(Url::from_file_path(abs_path).unwrap())
-}
-
-enum ProcessEvent {
-    Continue,
-    Exit,
-}
-
-/// Format a TSP Type into a human-readable string representation
-fn format_type_representation(type_param: &tsp::Type, flags: tsp::TypeReprFlags) -> String {
-    use tsp::TypeCategory;
-    
-    let mut result = String::new();
-    
-    // Handle different type categories
-    match type_param.category {
-        TypeCategory::ANY => result.push_str("Any"),
-        TypeCategory::FUNCTION => {
-            // For functions, show signature if available
-            if type_param.name.is_empty() {
-                result.push_str("Callable[..., Any]");
-            } else {
-                result.push_str(&type_param.name);
-            }
-        },
-        TypeCategory::OVERLOADED => {
-            result.push_str("Overload[");
-            result.push_str(&type_param.name);
-            result.push(']');
-        },
-        TypeCategory::CLASS => {
-            // For classes, show the class name
-            if flags.has_convert_to_instance_type() {
-                // Convert to instance type representation
-                result.push_str(&type_param.name);
-            } else {
-                // Show as type
-                result.push_str("type[");
-                result.push_str(&type_param.name);
-                result.push(']');
-            }
-        },
-        TypeCategory::MODULE => {
-            result.push_str("Module[");
-            result.push_str(&type_param.name);
-            result.push(']');
-        },
-        TypeCategory::UNION => {
-            // For unions, we'd need to format multiple types
-            result.push_str("Union[");
-            result.push_str(&type_param.name);
-            result.push(']');
-        },
-        TypeCategory::TYPE_VAR => {
-            result.push_str(&type_param.name);
-            // Add variance information if requested
-            if flags.has_print_type_var_variance() {
-                // This would require additional metadata about variance
-                // For now, just show the basic type var name
-            }
-        },
-        _ => {
-            // Default case for unknown categories
-            if type_param.name.is_empty() {
-                result.push_str("Unknown");
-            } else {
-                result.push_str(&type_param.name);
-            }
-        }
-    }
-    
-    // Add module information if available and it's not a builtin
-    if let Some(module_name) = &type_param.module_name {
-        if !module_name.name_parts.is_empty() && module_name.name_parts[0] != "builtins" {
-            let module_path = module_name.name_parts.join(".");
-            result = format!("{}.{}", module_path, result);
-        }
-    }
-
-    result
-}
-const PYTHON_SECTION: &str = "python";
-
-#[derive(Debug, Default, Deserialize)]
-#[serde(rename_all = "camelCase")]
-struct PyreflyClientConfig {
-    disable_type_errors: Option<bool>,
-    disable_language_services: Option<bool>,
-    extra_paths: Option<Vec<PathBuf>>,
-}
-
-#[derive(Debug, Default, Deserialize)]
-#[serde(rename_all = "camelCase")]
-struct LspConfig {
-    python_path: Option<String>,
-    pyrefly: Option<PyreflyClientConfig>,
-}
-
-impl Server {
-    const FILEWATCHER_ID: &str = "FILEWATCHER";
-
-    /// Helper function to create a consistent "Snapshot is outdated" error response
-    fn snapshot_outdated_error() -> ResponseError {
-        ResponseError {
-            code: ErrorCode::ServerCancelled as i32,
-            message: "Snapshot is outdated".to_string(),
-            data: None,
-        }
-    }
-
-    /// Process the event and return next step.
-    fn process_event<'a>(
-        &'a self,
-        ide_transaction_manager: &mut IDETransactionManager<'a>,
-        canceled_requests: &mut HashSet<RequestId>,
-        event: ServerEvent,
-    ) -> anyhow::Result<ProcessEvent> {
-        match event {
-            ServerEvent::Exit => {
-                return Ok(ProcessEvent::Exit);
-            }
-            ServerEvent::RecheckFinished => {
-                self.validate_in_memory(ide_transaction_manager)?;
-            }
-            ServerEvent::CancelRequest(id) => {
-                lsp_debug!("We should cancel request {id:?}");
-                if let Some(cancellation_handle) = self.cancellation_handles.lock().remove(&id) {
-                    cancellation_handle.cancel();
-                }
-                canceled_requests.insert(id);
-            }
-            ServerEvent::DidOpenTextDocument(params) => {
-                self.did_open(ide_transaction_manager, params)?;
-            }
-            ServerEvent::DidChangeTextDocument(params) => {
-                self.did_change(ide_transaction_manager, params)?;
-            }
-            ServerEvent::DidCloseTextDocument(params) => {
-                self.did_close(params)?;
-            }
-            ServerEvent::DidSaveTextDocument(params) => {
-                self.did_save(params)?;
-            }
-            ServerEvent::DidChangeWatchedFiles(params) => {
-                self.did_change_watched_files(params)?;
-            }
-            ServerEvent::DidChangeWorkspaceFolders(params) => {
-                self.workspace_folders_changed(params);
-            }
-            ServerEvent::DidChangeConfiguration(params) => {
-                self.did_change_configuration(ide_transaction_manager, params)?;
-            }
-            ServerEvent::LspResponse(x) => {
-                if let Some(request) = self.outgoing_requests.lock().remove(&x.id) {
-                    self.handle_response(ide_transaction_manager, &request, &x)?;
-                } else {
-                    lsp_debug!("Response for unknown request: {x:?}");
-                }
-            }
-            ServerEvent::LspRequest(x) => {
-                if canceled_requests.remove(&x.id) {
-                    let message = format!("Request {} is canceled", x.id);
-                    lsp_debug!("{message}");
-                    self.send_response(Response::new_err(
-                        x.id,
-                        ErrorCode::RequestCanceled as i32,
-                        message,
-                    ));
-                    return Ok(ProcessEvent::Continue);
-                }
-                lsp_debug!("Handling non-canceled request {} ({})", x.method, x.id);
-                lsp_debug!("Request parameters: {}", serde_json::to_string_pretty(&x.params).unwrap_or_else(|_| "Failed to serialize params".to_string()));
-                // Store request info for duration logging in send_response
-                *self.current_request.lock() = Some((x.id.clone(), x.method.clone(), Instant::now()));
-                if let Some(params) = as_request::<GotoDefinition>(&x) {
-                    let default_response = GotoDefinitionResponse::Array(Vec::new());
-                    let transaction =
-                        ide_transaction_manager.non_commitable_transaction(&self.state);
-                    self.send_response(new_response(
-                        x.id,
-                        Ok(self
-                            .goto_definition(&transaction, params)
-                            .unwrap_or(default_response)),
-                    ));
-                    ide_transaction_manager.save(transaction);
-                } else if let Some(params) = as_request::<CodeActionRequest>(&x) {
-                    let transaction =
-                        ide_transaction_manager.non_commitable_transaction(&self.state);
-                    self.send_response(new_response(
-                        x.id,
-                        Ok(self.code_action(&transaction, params).unwrap_or_default()),
-                    ));
-                    ide_transaction_manager.save(transaction);
-                } else if let Some(params) = as_request::<Completion>(&x) {
-                    let transaction =
-                        ide_transaction_manager.non_commitable_transaction(&self.state);
-                    self.send_response(new_response(x.id, self.completion(&transaction, params)));
-                    ide_transaction_manager.save(transaction);
-                } else if let Some(params) = as_request::<DocumentHighlightRequest>(&x) {
-                    let transaction =
-                        ide_transaction_manager.non_commitable_transaction(&self.state);
-                    self.send_response(new_response(
-                        x.id,
-                        Ok(self.document_highlight(&transaction, params)),
-                    ));
-                    ide_transaction_manager.save(transaction);
-                } else if let Some(params) = as_request::<References>(&x) {
-                    self.references(x.id, ide_transaction_manager, params);
-                } else if let Some(params) = as_request::<PrepareRenameRequest>(&x) {
-                    let transaction =
-                        ide_transaction_manager.non_commitable_transaction(&self.state);
-                    self.send_response(new_response(
-                        x.id,
-                        Ok(self.prepare_rename(&transaction, params)),
-                    ));
-                    ide_transaction_manager.save(transaction);
-                } else if let Some(params) = as_request::<Rename>(&x) {
-                    self.rename(x.id, ide_transaction_manager, params);
-                } else if let Some(params) = as_request::<SignatureHelpRequest>(&x) {
-                    let transaction =
-                        ide_transaction_manager.non_commitable_transaction(&self.state);
-                    self.send_response(new_response(
-                        x.id,
-                        Ok(self.signature_help(&transaction, params)),
-                    ));
-                    ide_transaction_manager.save(transaction);
-                } else if let Some(params) = as_request::<HoverRequest>(&x) {
-                    let default_response = Hover {
-                        contents: HoverContents::Array(Vec::new()),
-                        range: None,
-                    };
-                    let transaction =
-                        ide_transaction_manager.non_commitable_transaction(&self.state);
-                    self.send_response(new_response(
-                        x.id,
-                        Ok(self.hover(&transaction, params).unwrap_or(default_response)),
-                    ));
-                    ide_transaction_manager.save(transaction);
-                } else if let Some(params) = as_request::<InlayHintRequest>(&x) {
-                    let transaction =
-                        ide_transaction_manager.non_commitable_transaction(&self.state);
-                    self.send_response(new_response(
-                        x.id,
-                        Ok(self.inlay_hints(&transaction, params).unwrap_or_default()),
-                    ));
-                    ide_transaction_manager.save(transaction);
-                } else if let Some(params) = as_request::<SemanticTokensFullRequest>(&x) {
-                    let default_response = SemanticTokensResult::Tokens(SemanticTokens {
-                        result_id: None,
-                        data: Vec::new(),
-                    });
-                    let transaction =
-                        ide_transaction_manager.non_commitable_transaction(&self.state);
-                    self.send_response(new_response(
-                        x.id,
-                        Ok(self
-                            .semantic_tokens_full(&transaction, params)
-                            .unwrap_or(default_response)),
-                    ));
-                    ide_transaction_manager.save(transaction);
-                } else if let Some(params) = as_request::<SemanticTokensRangeRequest>(&x) {
-                    let default_response = SemanticTokensRangeResult::Tokens(SemanticTokens {
-                        result_id: None,
-                        data: Vec::new(),
-                    });
-                    let transaction =
-                        ide_transaction_manager.non_commitable_transaction(&self.state);
-                    self.send_response(new_response(
-                        x.id,
-                        Ok(self
-                            .semantic_tokens_ranged(&transaction, params)
-                            .unwrap_or(default_response)),
-                    ));
-                    ide_transaction_manager.save(transaction);
-                } else if let Some(params) = as_request::<DocumentSymbolRequest>(&x) {
-                    let transaction =
-                        ide_transaction_manager.non_commitable_transaction(&self.state);
-                    self.send_response(new_response(
-                        x.id,
-                        Ok(DocumentSymbolResponse::Nested(
-                            self.hierarchical_document_symbols(&transaction, params)
-                                .unwrap_or_default(),
-                        )),
-                    ));
-                    ide_transaction_manager.save(transaction);
-                } else if let Some(params) = as_request::<WorkspaceSymbolRequest>(&x) {
-                    let transaction =
-                        ide_transaction_manager.non_commitable_transaction(&self.state);
-                    self.send_response(new_response(
-                        x.id,
-                        Ok(WorkspaceSymbolResponse::Flat(
-                            self.workspace_symbols(&transaction, &params.query),
-                        )),
-                    ));
-                    ide_transaction_manager.save(transaction);
-                } else if let Some(params) = as_request::<DocumentDiagnosticRequest>(&x) {
-                    let transaction =
-                        ide_transaction_manager.non_commitable_transaction(&self.state);
-                    self.send_response(new_response(
-                        x.id,
-                        Ok(self.document_diagnostics(&transaction, params)),
-                    ));
-                    ide_transaction_manager.save(transaction);
-                } else if let Some(params) = as_request::<GetPythonSearchPathsRequest>(&x) {
-                    let transaction =
-                        ide_transaction_manager.non_commitable_transaction(&self.state);
-                    self.send_response(new_response(x.id, Ok(self.get_python_search_paths(&transaction, params))));
-                    ide_transaction_manager.save(transaction);
-                } else if let Some(_params) = as_request::<GetSnapshotRequest>(&x) {
-                    self.send_response(new_response(x.id, Ok(self.current_snapshot())));
-                } else if let Some(params) = as_request::<GetTypeRequest>(&x) {
-                    let transaction =
-                        ide_transaction_manager.non_commitable_transaction(&self.state);
-                    self.send_response(new_response_with_error_code(x.id, self.get_type(&transaction, params)));
-                    ide_transaction_manager.save(transaction);
-                } else if let Some(params) = as_request::<GetSymbolRequest>(&x) {
-                    let transaction =
-                        ide_transaction_manager.non_commitable_transaction(&self.state);
-                    self.send_response(new_response_with_error_code(x.id, self.get_symbol(&transaction, params)));
-                    ide_transaction_manager.save(transaction);
-                } else if let Some(params) = as_request::<ResolveImportDeclarationRequest>(&x) {
-                    let transaction =
-                        ide_transaction_manager.non_commitable_transaction(&self.state);
-                    self.send_response(new_response_with_error_code(x.id, self.resolve_import_declaration(&transaction, params)));
-                    ide_transaction_manager.save(transaction);
-                } else if let Some(params) = as_request::<GetTypeOfDeclarationRequest>(&x) {
-                    let transaction =
-                        ide_transaction_manager.non_commitable_transaction(&self.state);
-                    self.send_response(new_response_with_error_code(x.id, self.get_type_of_declaration(&transaction, params)));
-                    ide_transaction_manager.save(transaction);
-                } else if let Some(params) = as_request::<GetReprRequest>(&x) {
-                    let transaction =
-                        ide_transaction_manager.non_commitable_transaction(&self.state);
-                    self.send_response(new_response_with_error_code(x.id, self.get_repr(&transaction, params)));
-                    ide_transaction_manager.save(transaction);
-                } else if let Some(params) = as_request::<GetDocstringRequest>(&x) {
-                    let transaction =
-                        ide_transaction_manager.non_commitable_transaction(&self.state);
-                    self.send_response(new_response_with_error_code(x.id, self.get_docstring(&transaction, params)));
-                    ide_transaction_manager.save(transaction);
-                } else if let Some(params) = as_request::<SearchForTypeAttributeRequest>(&x) {
-                    let transaction =
-                        ide_transaction_manager.non_commitable_transaction(&self.state);
-                    self.send_response(new_response_with_error_code(x.id, self.search_for_type_attribute(&transaction, params)));
-                    ide_transaction_manager.save(transaction);
-                } else if let Some(params) = as_request::<GetFunctionPartsRequest>(&x) {
-                    let transaction =
-                        ide_transaction_manager.non_commitable_transaction(&self.state);
-                    self.send_response(new_response_with_error_code(x.id, self.get_function_parts(&transaction, params)));
-                    ide_transaction_manager.save(transaction);
-                } else if let Some(params) = as_request::<GetDiagnosticsVersionRequest>(&x) {
-                    let transaction =
-                        ide_transaction_manager.non_commitable_transaction(&self.state);
-                    self.send_response(new_response_with_error_code(x.id, self.get_diagnostics_version(&transaction, params)));
-                    ide_transaction_manager.save(transaction);
-                } else if let Some(params) = as_request::<ResolveImportRequest>(&x) {
-                    let transaction =
-                        ide_transaction_manager.non_commitable_transaction(&self.state);
-                    self.send_response(new_response_with_error_code(x.id, self.resolve_import(&transaction, params)));
-                    ide_transaction_manager.save(transaction);
-                } else if let Some(params) = as_request::<GetTypeArgsRequest>(&x) {
-                    let transaction =
-                        ide_transaction_manager.non_commitable_transaction(&self.state);
-                    self.send_response(new_response_with_error_code(x.id, self.get_type_args(&transaction, params)));
-                    ide_transaction_manager.save(transaction);
-                } else if let Some(params) = as_request::<GetOverloadsRequest>(&x) {
-                    let transaction =
-                        ide_transaction_manager.non_commitable_transaction(&self.state);
-                    self.send_response(new_response_with_error_code(x.id, self.get_overloads(&transaction, params)));
-                    ide_transaction_manager.save(transaction);
-                } else {
-                    lsp_debug!("Unhandled request: {x:?}");
-                    // Log duration for unhandled requests since they don't call send_response
-                    if let Some((request_id, method, start_time)) = self.current_request.lock().take() {
-                        lsp_debug!("Request {} ({}) completed in {:?}", method, request_id, start_time.elapsed());
-                    }
-                }
-            }
-        }
-        Ok(ProcessEvent::Continue)
-    }
-
-    fn new(
-        connection: Arc<Connection>,
-        priority_events_sender: Arc<Sender<ServerEvent>>,
-        initialize_params: InitializeParams,
-        indexing_mode: IndexingMode,
-    ) -> Self {
-        let folders = if let Some(capability) = &initialize_params.capabilities.workspace
-            && let Some(true) = capability.workspace_folders
-            && let Some(folders) = &initialize_params.workspace_folders
-        {
-            folders
-                .iter()
-                .map(|x| x.uri.to_file_path().unwrap())
-                .collect()
-        } else {
-            Vec::new()
-        };
-
-        let workspaces = Arc::new(Workspaces::new(Workspace::default()));
-
-        let config_finder =
-            Workspaces::config_finder(&workspaces, workspaces.loaded_configs.clone());
-        let s = Self {
-            connection: ServerConnection(connection),
-            async_state_read_threads: ThreadPool::with_thread_count(ThreadCount::NumThreads(
-                NonZero::new(1).unwrap(),
-            )),
-            priority_events_sender,
-            initialize_params,
-            indexing_mode,
-            state: Arc::new(State::new(config_finder)),
-            open_files: Arc::new(RwLock::new(HashMap::new())),
-            indexed_configs: Mutex::new(HashSet::new()),
-            cancellation_handles: Arc::new(Mutex::new(HashMap::new())),
-            workspaces,
-            outgoing_request_id: Arc::new(AtomicI32::new(1)),
-            outgoing_requests: Mutex::new(HashMap::new()),
-            filewatcher_registered: Arc::new(AtomicBool::new(false)),
-            version_info: Mutex::new(HashMap::new()),
-            current_request: Arc::new(Mutex::new(None)),
-        };
-        s.configure(&folders, &[]);
-
-        s
-    }
-
-    fn send_response(&self, x: Response) {
-        // Check if this response corresponds to a tracked request and log duration
-        if let Some((request_id, method, start_time)) = self.current_request.lock().take() {
-            if request_id == x.id {
-                lsp_debug!("Request {} ({}) completed in {:?}", method, request_id, start_time.elapsed());
-            } else {
-                // Put it back if it doesn't match (shouldn't happen in normal flow)
-                *self.current_request.lock() = Some((request_id, method, start_time));
-            }
-        }
-        self.connection.send(Message::Response(x))
-    }
-
-    fn send_request<T>(&self, params: T::Params)
-    where
-        T: lsp_types::request::Request,
-    {
-        let id = RequestId::from(self.outgoing_request_id.fetch_add(1, Ordering::SeqCst));
-        let request = Request {
-            id: id.clone(),
-            method: T::METHOD.to_owned(),
-            params: serde_json::to_value(params).unwrap(),
-        };
-        self.connection.send(Message::Request(request.clone()));
-        self.outgoing_requests.lock().insert(id, request);
-    }
-
-    fn validate_in_memory_for_transaction(
-        state: &State,
-        open_files: &RwLock<HashMap<PathBuf, Arc<String>>>,
-        transaction: &mut Transaction<'_>,
-    ) -> Vec<(Handle, Require)> {
-        let handles = open_files
-            .read()
-            .keys()
-            .map(|x| (Self::make_open_handle(state, x), Require::Everything))
-            .collect::<Vec<_>>();
-        transaction.set_memory(
-            open_files
-                .read()
-                .iter()
-                .map(|x| (x.0.clone(), Some(x.1.dupe())))
-                .collect::<Vec<_>>(),
-        );
-        transaction.run(&handles);
-        handles
-    }
-
-    fn get_diag_if_shown(
-        &self,
-        e: &Error,
-        open_files: &HashMap<PathBuf, Arc<String>>,
-    ) -> Option<(PathBuf, Diagnostic)> {
-        if let Some(path) = to_real_path(e.path()) {
-            // When no file covers this, we'll get the default configured config which includes "everything"
-            // and excludes `.<file>`s.
-            let config = self
-                .state
-                .config_finder()
-                .python_file(ModuleName::unknown(), e.path());
-            if open_files.contains_key(&path)
-                && !config.project_excludes.covers(&path)
-                && !self
-                    .workspaces
-                    .get_with(path.to_path_buf(), |w| w.disable_type_errors)
-            {
-                return Some((
-                    path.to_path_buf(),
-                    Diagnostic {
-                        range: e.lined_buffer().to_lsp_range(e.range()),
-                        severity: Some(match e.severity() {
-                            Severity::Error => lsp_types::DiagnosticSeverity::ERROR,
-                            Severity::Warn => lsp_types::DiagnosticSeverity::WARNING,
-                            Severity::Info => lsp_types::DiagnosticSeverity::INFORMATION,
-                            // Ignored errors shouldn't be here
-                            Severity::Ignore => lsp_types::DiagnosticSeverity::INFORMATION,
-                        }),
-                        source: Some("Pyrefly".to_owned()),
-                        message: e.msg().to_owned(),
-                        code: Some(lsp_types::NumberOrString::String(
-                            e.error_kind().to_name().to_owned(),
-                        )),
-                        ..Default::default()
-                    },
-                ));
-            }
-        }
-        None
-    }
-
-    fn validate_in_memory<'a>(
-        &'a self,
-        ide_transaction_manager: &mut IDETransactionManager<'a>,
-    ) -> anyhow::Result<()> {
-        let mut possibly_committable_transaction =
-            ide_transaction_manager.get_possibly_committable_transaction(&self.state);
-        let transaction = match &mut possibly_committable_transaction {
-            Ok(transaction) => transaction.as_mut(),
-            Err(transaction) => transaction,
-        };
-        let handles =
-            Self::validate_in_memory_for_transaction(&self.state, &self.open_files, transaction);
-
-        let publish = |transaction: &Transaction| {
-            let mut diags: SmallMap<PathBuf, Vec<Diagnostic>> = SmallMap::new();
-            let open_files = self.open_files.read();
-            for x in open_files.keys() {
-                diags.insert(x.as_path().to_owned(), Vec::new());
-            }
-            for e in transaction
-                .get_errors(handles.iter().map(|(handle, _)| handle))
-                .collect_errors()
-                .shown
-            {
-                if let Some((path, diag)) = self.get_diag_if_shown(&e, &open_files) {
-                    diags.entry(path.to_owned()).or_default().push(diag);
-                }
-            }
-            self.connection.publish_diagnostics(diags);
-        };
-
-        match possibly_committable_transaction {
-            Ok(transaction) => {
-                self.state.commit_transaction(transaction);
-                // In the case where we can commit transactions, `State` already has latest updates.
-                // Therefore, we can compute errors from transactions freshly created from `State``.
-                let transaction = self.state.transaction();
-                publish(&transaction);
-            }
-            Err(transaction) => {
-                // In the case where transaction cannot be committed because there is an ongoing
-                // recheck, we still want to update the diagnostics. In this case, we compute them
-                // from the transactions that won't be committed. It will still contain all the
-                // up-to-date in-memory content, but can have stale main `State` content.
-                publish(&transaction);
-                ide_transaction_manager.save(transaction);
-            }
-        }
-
-        Ok(())
-    }
-
-    fn populate_project_files_if_necessary(
-        &self,
-        config_to_populate_files: Option<ArcId<ConfigFile>>,
-    ) {
-        if let Some(config) = config_to_populate_files {
-            match self.indexing_mode {
-                IndexingMode::None => {}
-                IndexingMode::LazyNonBlockingBackground => {
-                    if self.indexed_configs.lock().insert(config.dupe()) {
-                        let state = self.state.dupe();
-                        let priority_events_sender = self.priority_events_sender.dupe();
-                        std::thread::spawn(move || {
-                            Self::populate_all_project_files_in_config(
-                                config,
-                                state,
-                                priority_events_sender,
-                            );
-                        });
-                    }
-                }
-                IndexingMode::LazyBlocking => {
-                    if self.indexed_configs.lock().insert(config.dupe()) {
-                        Self::populate_all_project_files_in_config(
-                            config,
-                            self.state.dupe(),
-                            self.priority_events_sender.dupe(),
-                        );
-                    }
-                }
-            }
-        }
-    }
-
-    /// Perform an invalidation of elements on `State` and commit them.
-    /// Runs asynchronously. Returns immediately and may wait a while for a committable transaction.
-    fn invalidate(&self, f: impl FnOnce(&mut Transaction) + Send + 'static) {
-        let state = self.state.dupe();
-        let priority_events_sender = self.priority_events_sender.dupe();
-        let cancellation_handles = self.cancellation_handles.dupe();
-        std::thread::spawn(move || {
-            let mut transaction = state.new_committable_transaction(Require::Indexing, None);
-            f(transaction.as_mut());
-            // Commit will be blocked until there are no ongoing reads.
-            // If we have some long running read jobs that can be cancelled, we should cancel them
-            // to unblock committing transactions.
-            for (_, cancellation_handle) in cancellation_handles.lock().drain() {
-                cancellation_handle.cancel();
-            }
-            // we have to run, not just commit to process updates
-            state.run_with_committing_transaction(transaction, &[]);
-            state.increment_snapshot(); // Increment snapshot after invalidation
-            // After we finished a recheck asynchronously, we immediately send `RecheckFinished` to
-            // the main event loop of the server. As a result, the server can do a revalidation of
-            // all the in-memory files based on the fresh main State as soon as possible.
-            let _ = priority_events_sender.send(ServerEvent::RecheckFinished);
-        });
-    }
-
-    fn validate_with_disk_invalidation(&self, invalidate_disk: Vec<PathBuf>) -> anyhow::Result<()> {
-        if !invalidate_disk.is_empty() {
-            self.invalidate(move |t| t.invalidate_disk(&invalidate_disk));
-        }
-        Ok(())
-    }
-
-    /// Certain IDE features (e.g. find-references) require us to know the dependency graph of the
-    /// entire project to work. This blocking function should be called when we know that a project
-    /// file is opened and if we intend to provide features like find-references, and should be
-    /// called when config changes (currently this is a TODO).
-    fn populate_all_project_files_in_config(
-        config: ArcId<ConfigFile>,
-        state: Arc<State>,
-        priority_events_sender: Arc<Sender<ServerEvent>>,
-    ) {
-        let unknown = ModuleName::unknown();
-
-        lsp_debug!("Populating all files in the config ({:?}).", config.root);
-        let mut transaction = state.new_committable_transaction(Require::Indexing, None);
-
-        let project_path_blobs = config.get_filtered_globs(None);
-        let paths = project_path_blobs.files().unwrap_or_default();
-        let mut handles = Vec::new();
-        for path in paths {
-            let module_path = ModulePath::filesystem(path.clone());
-            let path_config = state.config_finder().python_file(unknown, &module_path);
-            if config != path_config {
-                continue;
-            }
-            let module_name = module_from_path(&path, path_config.search_path())
-                .unwrap_or_else(ModuleName::unknown);
-            handles.push((
-                Handle::new(module_name, module_path, path_config.get_sys_info()),
-                Require::Indexing,
-            ));
-        }
-
-        lsp_debug!("Prepare to check {} files.", handles.len());
-        transaction.as_mut().run(&handles);
-        state.commit_transaction(transaction);
-        // After we finished a recheck asynchronously, we immediately send `RecheckFinished` to
-        // the main event loop of the server. As a result, the server can do a revalidation of
-        // all the in-memory files based on the fresh main State as soon as possible.
-        let _ = priority_events_sender.send(ServerEvent::RecheckFinished);
-        lsp_debug!("Populated all files in the project path.");
-    }
-
-    fn did_save(&self, params: DidSaveTextDocumentParams) -> anyhow::Result<()> {
-        let uri = params.text_document.uri.to_file_path().unwrap();
-        self.validate_with_disk_invalidation(vec![uri])
-    }
-
-    fn did_open<'a>(
-        &'a self,
-        ide_transaction_manager: &mut IDETransactionManager<'a>,
-        params: DidOpenTextDocumentParams,
-    ) -> anyhow::Result<()> {
-        let uri = params.text_document.uri.to_file_path().unwrap();
-        let config_to_populate_files = if self.indexing_mode != IndexingMode::None
-            && let Some(directory) = uri.as_path().parent()
-        {
-            self.state.config_finder().directory(directory)
-        } else {
-            None
-        };
-        self.version_info
-            .lock()
-            .insert(uri.clone(), params.text_document.version);
-        self.open_files
-            .write()
-            .insert(uri, Arc::new(params.text_document.text));
-        self.state.increment_snapshot(); // Increment snapshot on file open
-        self.validate_in_memory(ide_transaction_manager)?;
-        self.populate_project_files_if_necessary(config_to_populate_files);
-        // rewatch files in case we loaded or dropped any configs
-        self.setup_file_watcher_if_necessary(
-            self.workspaces
-                .workspaces
-                .read()
-                .keys()
-                .cloned()
-                .collect::<Vec<_>>()
-                .as_slice(),
-        );
-        Ok(())
-    }
-
-    fn did_change<'a>(
-        &'a self,
-        ide_transaction_manager: &mut IDETransactionManager<'a>,
-        params: DidChangeTextDocumentParams,
-    ) -> anyhow::Result<()> {
-        /// Convert lsp_types::Position to usize index for a given text.
-        fn position_to_usize(
-            position: lsp_types::Position,
-            index: &LineIndex,
-            source_text: &str,
-        ) -> usize {
-            let source_location = SourceLocation {
-                line: OneIndexed::from_zero_indexed(position.line as usize),
-                character_offset: OneIndexed::from_zero_indexed(position.character as usize),
-            };
-            let text_size = index.offset(
-                source_location,
-                source_text,
-                ruff_source_file::PositionEncoding::Utf16,
-            );
-            text_size.to_usize()
-        }
-
-        let VersionedTextDocumentIdentifier { uri, version } = params.text_document;
-        let file_path = uri.to_file_path().unwrap();
-
-        let mut version_info = self.version_info.lock();
-        let old_version = version_info.get(&file_path).unwrap_or(&0);
-        if version < *old_version {
-            return Err(anyhow::anyhow!(
-                "Unexpected version in didChange notification: {version:?} is less than {old_version:?}"
-            ));
-        }
-        version_info.insert(file_path.clone(), version);
-        let mut new_text = String::from(self.open_files.read().get(&file_path).unwrap().as_ref());
-        for change in params.content_changes {
-            let TextDocumentContentChangeEvent { range, text, .. } = change;
-            // If no range is given, we can full text replace.
-            let Some(range) = range else {
-                new_text = text;
-                continue;
-            };
-            let index = LineIndex::from_source_text(&new_text);
-            let start = position_to_usize(range.start, &index, &new_text);
-            let end = position_to_usize(range.end, &index, &new_text);
-            new_text.replace_range(start..end, &text);
-        }
-        self.open_files
-            .write()
-            .insert(file_path.clone(), Arc::new(new_text));
-        self.validate_in_memory(ide_transaction_manager)
-    }
-
-    fn get_type(
-        &self,
-        transaction: &Transaction<'_>,
-        params: tsp::GetTypeParams,
-    ) -> Result<Option<tsp::Type>, ResponseError> {
-        // Check if the snapshot is still valid
-        if params.snapshot != self.current_snapshot() {
-            return Err(Self::snapshot_outdated_error());
-        }
-
-        // Convert Node to URI and position
-        let uri = &params.node.uri;
-
-        // Check if workspace has language services enabled
-        let Some(handle) = self.make_handle_if_enabled(uri) else {
-            return Err(ResponseError {
-                code: ErrorCode::RequestFailed as i32,
-                message: "Language services disabled".to_string(),
-                data: None,
-            });
-        };
-
-        // Try to get module info, loading it if necessary
-        let (_module_info, fresh_transaction) = match self.get_module_info_with_loading(transaction, &handle) {
-            Ok((Some(info), fresh_tx)) => (info, fresh_tx),
-            Ok((None, _)) => {
-                lsp_debug!("Warning: Could not load module for get_type request: {}", uri);
-                return Ok(None);
-            },
-            Err(_) => {
-                return Err(ResponseError {
-                    code: ErrorCode::InternalError as i32,
-                    message: "Failed to load module".to_string(),
-                    data: None,
-                });
-            }
-        };
-
-        // Use the appropriate transaction (fresh if module was loaded, original if already loaded)
-        let active_transaction = fresh_transaction.as_ref().unwrap_or(transaction);
-
-        // Convert offset to TextSize
-        let position = TextSize::new(params.node.start as u32);
-
-        // Get the type at the position
-        let Some(type_info) = active_transaction.get_type_at(&handle, position) else {
-            let short_uri = uri.to_string().chars().take(100).collect::<String>();
-            lsp_debug!("Warning: No type found at position {} in {}", position.to_usize(), short_uri);
-            return Ok(None);
-        };
-
-        // Convert pyrefly Type to TSP Type format
-        Ok(Some(self.convert_and_register_type(type_info)))
-    }
-
-    fn get_symbol(
-        &self,
-        transaction: &Transaction<'_>,
-        params: tsp::GetSymbolParams,
-    ) -> Result<Option<tsp::Symbol>, ResponseError> {
-        // Check if the snapshot is still valid
-        if params.snapshot != self.current_snapshot() {
-            return Err(Self::snapshot_outdated_error());
-        }
-
-        // Convert Node to URI and position
-        let uri = &params.node.uri;
-
-        // Check if workspace has language services enabled
-        let Some(handle) = self.make_handle_if_enabled(uri) else {
-            return Err(ResponseError {
-                code: ErrorCode::RequestFailed as i32,
-                message: "Language services disabled".to_string(),
-                data: None,
-            });
-        };
-
-        // Get module info for position conversion
-        // If the module is not loaded in the transaction, try to load it
-        let (module_info, transaction_to_use) = match transaction.get_module_info(&handle) {
-            Some(info) => (info, None), // Use the existing transaction
-            None => {
-                // Module not loaded in transaction, try to load it
-                let Some(fresh_transaction) = self.load_module_if_needed(transaction, &handle, crate::state::require::Require::Everything) else {
-                    return Err(ResponseError {
-                        code: ErrorCode::RequestFailed as i32,
-                        message: "Failed to load module".to_string(),
-                        data: None,
-                    });
-                };
-                
-                let Some(info) = fresh_transaction.get_module_info(&handle) else {
-                    return Err(ResponseError {
-                        code: ErrorCode::RequestFailed as i32,
-                        message: "Failed to get module info after loading".to_string(),
-                        data: None,
-                    });
-                };
-                
-                (info, Some(fresh_transaction))
-            }
-        };
-
-        // Use the appropriate transaction for the rest of the function
-        let active_transaction = transaction_to_use.as_ref().unwrap_or(transaction);
-
-        // Convert offset to TextSize
-        let position = TextSize::new(params.node.start as u32);
-
-        // First, check if we can get type information at this position
-        let type_info = active_transaction.get_type_at(&handle, position);
-
-        // Try to find definition at the position
-        let (symbol_name, declarations, synthesized_types) = 
-            if let Some(first_definition) = active_transaction.find_definition(&handle, position, true).into_iter().next() {
-                let definition_metadata = &first_definition.metadata;
-                let definition = &first_definition.location;
-                let _docstring = &first_definition.docstring;
-                
-                // Use provided name or extract from definition
-                let name = params.name.unwrap_or_else(|| {
-                    // Try to extract symbol name from the source code at the position
-                    let start = position;
-                    let end = TextSize::new((params.node.start + params.node.length) as u32);
-                    module_info.code_at(TextRange::new(start, end)).to_string()
-                });
-
-                // Create declarations from the definition
-                let mut decls = Vec::new();
-                
-                // Generate a unique handle for this declaration
-                let declaration_handle = tsp::TypeHandle::String(format!("decl_{:p}_{}", &definition_metadata as *const _, u32::from(position)));
-                
-                // Determine the category and flags based on definition metadata
-                let (category, flags) = match &definition_metadata {
-                    crate::state::lsp::DefinitionMetadata::Variable(Some(symbol_kind)) => {
-                        match symbol_kind {
-                            pyrefly_python::symbol_kind::SymbolKind::Function => (tsp::DeclarationCategory::FUNCTION, tsp::DeclarationFlags::new()),
-                            pyrefly_python::symbol_kind::SymbolKind::Class => (tsp::DeclarationCategory::CLASS, tsp::DeclarationFlags::new()),
-                            pyrefly_python::symbol_kind::SymbolKind::Variable => (tsp::DeclarationCategory::VARIABLE, tsp::DeclarationFlags::new()),
-                            pyrefly_python::symbol_kind::SymbolKind::Constant => (tsp::DeclarationCategory::VARIABLE, tsp::DeclarationFlags::new().with_constant()),
-                            pyrefly_python::symbol_kind::SymbolKind::Parameter => (tsp::DeclarationCategory::PARAM, tsp::DeclarationFlags::new()),
-                            pyrefly_python::symbol_kind::SymbolKind::TypeParameter => (tsp::DeclarationCategory::TYPE_PARAM, tsp::DeclarationFlags::new()),
-                            pyrefly_python::symbol_kind::SymbolKind::TypeAlias => (tsp::DeclarationCategory::TYPE_ALIAS, tsp::DeclarationFlags::new()),
-                            _ => (tsp::DeclarationCategory::VARIABLE, tsp::DeclarationFlags::new()),
-                        }
-                    },
-                    crate::state::lsp::DefinitionMetadata::Module => {
-                        // For module imports, check if type info is available to determine if resolved
-                        let mut import_flags = tsp::DeclarationFlags::new();
-                        if type_info.is_none() {
-                            // If we can't get type info for an import, it might be unresolved
-                            import_flags = import_flags.with_unresolved_import();
-                        }
-                        (tsp::DeclarationCategory::IMPORT, import_flags)
-                    },
-                    crate::state::lsp::DefinitionMetadata::Attribute(_) => {
-                        // Attributes are typically class members
-                        (tsp::DeclarationCategory::VARIABLE, tsp::DeclarationFlags::new().with_class_member())
-                    },
-                    crate::state::lsp::DefinitionMetadata::VariableOrAttribute(_, Some(symbol_kind)) => {
-                        match symbol_kind {
-                            pyrefly_python::symbol_kind::SymbolKind::Function => (tsp::DeclarationCategory::FUNCTION, tsp::DeclarationFlags::new().with_class_member()),
-                            pyrefly_python::symbol_kind::SymbolKind::Class => (tsp::DeclarationCategory::CLASS, tsp::DeclarationFlags::new()),
-                            pyrefly_python::symbol_kind::SymbolKind::Variable => (tsp::DeclarationCategory::VARIABLE, tsp::DeclarationFlags::new().with_class_member()),
-                            pyrefly_python::symbol_kind::SymbolKind::Constant => (tsp::DeclarationCategory::VARIABLE, tsp::DeclarationFlags::new().with_class_member().with_constant()),
-                            pyrefly_python::symbol_kind::SymbolKind::Attribute => (tsp::DeclarationCategory::VARIABLE, tsp::DeclarationFlags::new().with_class_member()),
-                            pyrefly_python::symbol_kind::SymbolKind::Parameter => (tsp::DeclarationCategory::PARAM, tsp::DeclarationFlags::new()),
-                            pyrefly_python::symbol_kind::SymbolKind::TypeParameter => (tsp::DeclarationCategory::TYPE_PARAM, tsp::DeclarationFlags::new()),
-                            pyrefly_python::symbol_kind::SymbolKind::TypeAlias => (tsp::DeclarationCategory::TYPE_ALIAS, tsp::DeclarationFlags::new()),
-                            _ => (tsp::DeclarationCategory::VARIABLE, tsp::DeclarationFlags::new().with_class_member()),
-                        }
-                    },
-                    _ => (tsp::DeclarationCategory::VARIABLE, tsp::DeclarationFlags::new()),
-                };
-
-                // Extract module name from the definition's module (where the symbol is actually defined)
-                let definition_module_name = definition.module_info.name();
-                let module_parts: Vec<String> = definition_module_name.as_str().split('.').map(|s| s.to_string()).collect();
-                let module_name = tsp::ModuleName {
-                    leading_dots: 0,
-                    name_parts: module_parts.clone(),
-                };
-
-                // Check if this is from builtins and update category/flags accordingly
-                let (category, flags) = if module_parts.first().map_or(false, |first| first == "builtins") {
-                    match category {
-                        tsp::DeclarationCategory::FUNCTION | 
-                        tsp::DeclarationCategory::CLASS | 
-                        tsp::DeclarationCategory::VARIABLE => {
-                            (tsp::DeclarationCategory::INTRINSIC, flags)
-                        },
-                        _ => (category, flags),
-                    }
-                } else {
-                    (category, flags)
-                };
-
-                // Create node pointing to the actual definition location using the same logic as goto_definition
-                let definition_uri = module_info_to_uri(&definition.module_info);
-                let definition_uri_final = definition_uri.unwrap_or_else(|| params.node.uri.clone());
-
-                // Add the primary declaration
-                decls.push(tsp::Declaration {
-                    handle: declaration_handle,
-                    category,
-                    flags,
-                    node: Some(tsp::Node {
-                        uri: definition_uri_final.clone(),
-                        start: u32::from(definition.range.start()) as i32,
-                        length: u32::from(definition.range.end() - definition.range.start()) as i32,
-                    }),
-                    module_name,
-                    name: name.clone(),
-                    uri: definition_uri_final,
-                });
-
-                // Get synthesized types if available
-                let mut synth_types = Vec::new();
-                if let Some(type_info) = type_info {
-                    synth_types.push(self.convert_and_register_type(type_info));
-                }
-
-                (name, decls, synth_types)
-            } else {
-                // If no definition found, try to get type information at least
-                let name = params.name.unwrap_or_else(|| {
-                    let start = position;
-                    let end = TextSize::new((params.node.start + params.node.length) as u32);
-                    module_info.code_at(TextRange::new(start, end)).to_string()
-                });
-
-                let mut synth_types = Vec::new();
-                if let Some(type_info) = type_info {
-                    synth_types.push(self.convert_and_register_type(type_info));
-                } else {
-                    // No definition found and no type information available
-                    lsp_debug!("Warning: No symbol definition or type information found at position {} in {}", position.to_usize(), uri);
-                    return Ok(None);
-                }
-
-                (name, Vec::new(), synth_types)
-            };
-
-        Ok(Some(tsp::Symbol {
-            node: params.node,
-            name: symbol_name,
-            decls: declarations,
-            synthesized_types,
-        }))
-    }
-
-    fn resolve_import_declaration(
-        &self,
-        transaction: &Transaction<'_>,
-        params: tsp::ResolveImportDeclarationParams,
-    ) -> Result<Option<tsp::Declaration>, ResponseError> {
-        // Check if the snapshot is still valid
-        if params.snapshot != self.current_snapshot() {
-            return Err(Self::snapshot_outdated_error());
-        }
-
-        // Only resolve import declarations
-        if params.decl.category != tsp::DeclarationCategory::IMPORT {
-            // Return the same declaration if it's not an import
-            return Ok(Some(params.decl));
-        }
-
-        // Parse the module name from the declaration
-        let module_name = &params.decl.module_name;
-        let import_name = &params.decl.name;
-
-        // Convert source URI to file path (validation only)
-        let importing_uri = &params.decl.uri;
-        if importing_uri.to_file_path().is_err() {
-            return Ok(Some(tsp::Declaration {
-                handle: params.decl.handle,
-                category: params.decl.category,
-                flags: params.decl.flags.with_unresolved_import(),
-                node: params.decl.node,
-                module_name: params.decl.module_name,
-                name: params.decl.name,
-                uri: params.decl.uri.clone(),
-            }));
-        }
-
-        // Check if workspace has language services enabled and get the source handle
-        let Some(source_handle) = self.make_handle_if_enabled(importing_uri) else {
-            return Ok(Some(tsp::Declaration {
-                handle: params.decl.handle,
-                category: params.decl.category,
-                flags: params.decl.flags.with_unresolved_import(),
-                node: params.decl.node,
-                module_name: params.decl.module_name,
-                name: params.decl.name,
-                uri: params.decl.uri.clone(),
-            }));
-        };
-
-        // Convert TSP ModuleName to pyrefly ModuleName
-        let pyrefly_module_name = tsp::convert_tsp_module_name_to_pyrefly(module_name);
-
-        // Use the transaction to resolve the import - same logic as resolve_import
-        let target_handle = match transaction.import_handle(&source_handle, pyrefly_module_name, None) {
-            Ok(resolved_handle) => resolved_handle,
-            Err(_) => {
-                // Import resolution failed, return unresolved import
-                return Ok(Some(tsp::Declaration {
-                    handle: params.decl.handle,
-                    category: params.decl.category,
-                    flags: params.decl.flags.with_unresolved_import(),
-                    node: params.decl.node,
-                    module_name: params.decl.module_name,
-                    name: params.decl.name,
-                    uri: params.decl.uri,
-                }));
-            }
-        };
-
-        // Try to get module info for the target module, loading it if necessary
-        let (target_module_info, fresh_transaction) = match self.get_module_info_with_loading(transaction, &target_handle) {
-            Ok((Some(info), fresh_tx)) => (info, fresh_tx),
-            Ok((None, _)) => {
-                // Module not found, possibly an unresolved import
-                return Ok(Some(tsp::Declaration {
-                    handle: params.decl.handle,
-                    category: params.decl.category,
-                    flags: params.decl.flags.with_unresolved_import(),
-                    node: params.decl.node,
-                    module_name: params.decl.module_name,
-                    name: params.decl.name,
-                    uri: params.decl.uri,
-                }));
-            },
-            Err(_) => {
-                return Err(ResponseError {
-                    code: ErrorCode::InternalError as i32,
-                    message: "Failed to load target module".to_string(),
-                    data: None,
-                });
-            }
-        };
-
-        // Use the appropriate transaction (fresh if module was loaded, original if already loaded)
-        let active_transaction = fresh_transaction.as_ref().unwrap_or(transaction);
-
-        // Look for the specific symbol in the target module
-        // We'll use find_definition with a synthetic position to locate the symbol
-        // This is a simplified approach - a full implementation would need to:
-        // 1. Parse the target module's AST to find all exports
-        // 2. Check __all__ if it exists
-        // 3. Handle star imports properly
-        // 4. Respect visibility rules (private vs public symbols)
-        
-        // Try to find all identifiers in the target module that match our import name
-        // For simplicity, we'll search through the module content for the symbol definition
-        let module_content = target_module_info.contents();
-        
-        // Look for function, class, or variable definitions of the imported name
-        let patterns = [
-            format!("def {}(", import_name),      // Function definition
-            format!("class {}(", import_name),    // Class definition  
-            format!("class {}:", import_name),    // Class definition without inheritance
-            format!("{} =", import_name),         // Variable assignment
-        ];
-        
-        let mut found_position = None;
-        for pattern in &patterns {
-            if let Some(pos) = module_content.find(pattern) {
-                found_position = Some(pos);
-                break;
-            }
-        }
-
-        // If we found the symbol, try to get its definition info
-        if let Some(pos) = found_position {
-            let text_pos = TextSize::new(pos as u32);
-            if let Some(first_definition) = active_transaction.find_definition(&target_handle, text_pos, true).into_iter().next() {
-                let def_metadata = &first_definition.metadata;
-                let def_info = &first_definition.location;
-                let _docstring = &first_definition.docstring;
-                
-                // Create a resolved declaration with proper category and flags
-                let (category, flags) = match &def_metadata {
-                    crate::state::lsp::DefinitionMetadata::Variable(Some(symbol_kind)) => {
-                        match symbol_kind {
-                            pyrefly_python::symbol_kind::SymbolKind::Function => (tsp::DeclarationCategory::FUNCTION, tsp::DeclarationFlags::new()),
-                            pyrefly_python::symbol_kind::SymbolKind::Class => (tsp::DeclarationCategory::CLASS, tsp::DeclarationFlags::new()),
-                            pyrefly_python::symbol_kind::SymbolKind::Variable => (tsp::DeclarationCategory::VARIABLE, tsp::DeclarationFlags::new()),
-                            pyrefly_python::symbol_kind::SymbolKind::Constant => (tsp::DeclarationCategory::VARIABLE, tsp::DeclarationFlags::new().with_constant()),
-                            _ => (tsp::DeclarationCategory::VARIABLE, tsp::DeclarationFlags::new()),
-                        }
-                    },
-                    _ => (tsp::DeclarationCategory::VARIABLE, tsp::DeclarationFlags::new()),
-                };
-
-                return Ok(Some(tsp::Declaration {
-                    handle: tsp::TypeHandle::String(format!("resolved_{}_{}", target_module_info.name().as_str(), import_name)),
-                    category,
-                    flags,
-                    node: Some(tsp::Node {
-                        uri: module_info_to_uri(&target_module_info).unwrap_or_else(|| params.decl.uri.clone()),
-                        start: u32::from(def_info.range.start()) as i32,
-                        length: u32::from(def_info.range.end() - def_info.range.start()) as i32,
-                    }),
-                    module_name: tsp::ModuleName {
-                        leading_dots: 0,
-                        name_parts: target_module_info.name().as_str().split('.').map(|s| s.to_string()).collect(),
-                    },
-                    name: import_name.clone(),
-                    uri: module_info_to_uri(&target_module_info).unwrap_or_else(|| params.decl.uri.clone()),
-                }));
-            }
-        }
-
-        // Fallback: create a generic resolved declaration pointing to the target module
-        let resolved_declaration = tsp::Declaration {
-            handle: tsp::TypeHandle::String(format!("resolved_{}_{}", target_module_info.name().as_str(), import_name)),
-            category: tsp::DeclarationCategory::VARIABLE, // Default to variable since we couldn't determine the type
-            flags: tsp::DeclarationFlags::new(),
-            node: None, // We don't have the exact location in the target module
-            module_name: tsp::ModuleName {
-                leading_dots: 0,
-                name_parts: target_module_info.name().as_str().split('.').map(|s| s.to_string()).collect(),
-            },
-            name: import_name.clone(),
-            uri: module_info_to_uri(&target_module_info).unwrap_or_else(|| params.decl.uri.clone()), // Convert module info to URI
-        };
-
-        Ok(Some(resolved_declaration))
-    }
-
-    fn get_python_search_paths(&self, _transaction: &Transaction<'_>, params: tsp::GetPythonSearchPathsParams) -> Vec<Url> {
-        // Get the URI directly from params
-        let uri = &params.from_uri;
-
-        // Convert URI to file path
-        let path = match uri.to_file_path() {
-            Ok(path) => path,
-            Err(_) => return Vec::new(), // Return empty vector on error
-        };
-
-        // Check if language services are disabled for this workspace
-        let workspace_disabled = self.workspaces.get_with(path.clone(), |workspace| {
-            workspace.disable_language_services
-        });
-
-        if workspace_disabled {
-            return Vec::new();
-        }
-
-        // Try to get configuration from config finder first
-        let config_opt = if path.is_dir() {
-            // For directories, use the directory method directly
-            self.state.config_finder().directory(&path)
-        } else {
-            // For files, try to get config from python_file method
-            let module_path = if self.open_files.read().contains_key(&path) {
-                pyrefly_python::module_path::ModulePath::memory(path.clone())
-            } else {
-                pyrefly_python::module_path::ModulePath::filesystem(path.clone())
-            };
-            
-            // python_file always returns a config, but check if it's synthetic
-            let config = self.state.config_finder().python_file(
-                pyrefly_python::module_name::ModuleName::unknown(),
-                &module_path,
-            );
-            
-            // If it's a real config file (not synthetic), use it
-            match &config.source {
-                crate::config::config::ConfigSource::File(_) 
-                | crate::config::config::ConfigSource::Marker(_) => Some(config),
-                crate::config::config::ConfigSource::Synthetic => None,
-            }
-        };
-
-        if let Some(config) = config_opt {
-            // We found a real config file, use its search paths
-            let mut search_paths = Vec::new();
-            
-            // Add search paths from config
-            for path in config.search_path() {
-                if let Ok(uri) = Url::from_file_path(path) {
-                    search_paths.push(uri);
-                }
-            }
-
-            // Add site package paths from config
-            for path in config.site_package_path() {
-                if let Ok(uri) = Url::from_file_path(path) {
-                    search_paths.push(uri);
-                }
-            }
-
-            search_paths
-        } else {
-            // No config file found, use workspace python_info as fallback
-            self.workspaces.get_with(path, |workspace| {
-                let mut search_paths = Vec::new();
-
-                // Add workspace-specific search paths if available
-                if let Some(workspace_search_paths) = &workspace.search_path {
-                    for path in workspace_search_paths {
-                        if let Ok(uri) = Url::from_file_path(path) {
-                            search_paths.push(uri);
-                        }
-                    }
-                }
-
-                // Add search paths from workspace python environment
-                if let Some(python_info) = &workspace.python_info {
-                    // Add site package paths from the python environment
-                    if let Some(site_packages) = &python_info.env.site_package_path {
-                        for path in site_packages {
-                            if let Ok(uri) = Url::from_file_path(path) {
-                                search_paths.push(uri);
-                            }
-                        }
-                    }
-
-                    // Add interpreter site package paths from the python environment
-                    for path in &python_info.env.interpreter_site_package_path {
-                        if let Ok(uri) = Url::from_file_path(path) {
-                            search_paths.push(uri);
-                        }
-                    }
-                }
-
-                search_paths
-            })
-        }
-    }
-
-    /// Load a module in a fresh transaction if it's not available in the current transaction
-    /// or if it doesn't meet the required level
-    fn load_module_if_needed(
-        &self,
-        transaction: &Transaction<'_>,
-        handle: &crate::state::handle::Handle,
-        required_level: crate::state::require::Require,
-    ) -> Option<Transaction> {
-        // Check if module is already loaded in the current transaction
-        // For now, we'll be conservative and always reload if Everything is required
-        // but the module exists (since we can't easily check the current requirement level)
-        let should_reload = match required_level {
-            crate::state::require::Require::Everything => {
-                // For Everything requirement, reload even if module exists to ensure full analysis
-                transaction.get_module_info(handle).is_some()
-            },
-            _ => {
-                // For lighter requirements, don't reload if module already exists
-                transaction.get_module_info(handle).is_none()
-            }
-        };
-
-        if !should_reload && transaction.get_module_info(handle).is_some() {
-            return None; // Module already loaded and sufficient
-        }
-
-        // Module not loaded or needs upgrade, create a fresh transaction and load it
-        let mut fresh_transaction = self.state.transaction();
-        fresh_transaction.run(&[(handle.clone(), required_level)]);
-        
-        // Verify the module was loaded successfully
-        if fresh_transaction.get_module_info(handle).is_some() {
-            Some(fresh_transaction)
-        } else {
-            None // Module couldn't be loaded even with fresh transaction
-        }
-    }
-
-    /// Helper function to get module info from either the current transaction or a fresh one if needed
-    fn get_module_info_with_loading(
-        &self,
-        transaction: &Transaction<'_>,
-        handle: &crate::state::handle::Handle,
-    ) -> Result<(Option<pyrefly_python::module_info::ModuleInfo>, Option<Transaction<'_>>), ()> {
-        self.get_module_info_with_loading_level(transaction, handle, crate::state::require::Require::Everything)
-    }
-
-    /// Helper function to get module info with a specific requirement level
-    fn get_module_info_with_loading_level(
-        &self,
-        transaction: &Transaction<'_>,
-        handle: &crate::state::handle::Handle,
-        required_level: crate::state::require::Require,
-    ) -> Result<(Option<pyrefly_python::module_info::ModuleInfo>, Option<Transaction<'_>>), ()> {
-        // Try to get module info from the current transaction first
-        if let Some(module_info) = transaction.get_module_info(handle) {
-            // For lighter requirements, existing module info is usually sufficient
-            match required_level {
-                crate::state::require::Require::Exports | 
-                crate::state::require::Require::Errors |
-                crate::state::require::Require::Indexing => {
-                    return Ok((Some(module_info), None));
-                },
-                crate::state::require::Require::Everything => {
-                    // For Everything requirement, we may need to reload
-                    // For now, we'll assume existing module info is sufficient
-                    // unless explicitly requested to reload
-                    return Ok((Some(module_info), None));
-                }
-            }
-        }
-
-        // Module not loaded or needs specific requirement level, try to load it
-        if let Some(fresh_transaction) = self.load_module_if_needed(transaction, handle, required_level) {
-            if let Some(module_info) = fresh_transaction.get_module_info(handle) {
-                return Ok((Some(module_info), Some(fresh_transaction)));
-            }
-        }
-
-        // Could not load the module
-        Ok((None, None))
-    }
-
-    /// Try to get type information for an import declaration by resolving the import
-    fn get_type_for_import_declaration(
-        &self,
-        transaction: &Transaction<'_>,
-        params: &tsp::GetTypeOfDeclarationParams,
-    ) -> Result<Option<tsp::Type>, ResponseError> {
-        let resolve_params = tsp::ResolveImportDeclarationParams {
-            decl: params.decl.clone(),
-            options: tsp::ResolveImportOptions::default(),
-            snapshot: params.snapshot,
-        };
-        
-        if let Ok(Some(resolved_decl)) = self.resolve_import_declaration(transaction, resolve_params) {
-            if let Some(resolved_node) = &resolved_decl.node {
-                let resolved_uri = &resolved_node.uri;
-                
-                if let Some(resolved_handle) = self.make_handle_if_enabled(resolved_uri) {
-                    let resolved_position = TextSize::new(resolved_node.start as u32);
-                    if let Some(resolved_type) = transaction.get_type_at(&resolved_handle, resolved_position) {
-                        return Ok(Some(self.convert_and_register_type(resolved_type)));
-                    }
-                }
-            }
-        }
-        
-        Ok(None)
-    }
-
-    /// Try to get type information for an import declaration using a fresh transaction
-    fn get_type_for_import_declaration_with_fresh_transaction(
-        &self,
-        fresh_transaction: &mut Transaction,
-        params: &tsp::GetTypeOfDeclarationParams,
-    ) -> Result<Option<tsp::Type>, ResponseError> {
-        let resolve_params = tsp::ResolveImportDeclarationParams {
-            decl: params.decl.clone(),
-            options: tsp::ResolveImportOptions::default(),
-            snapshot: params.snapshot,
-        };
-        
-        if let Ok(Some(resolved_decl)) = self.resolve_import_declaration(fresh_transaction, resolve_params) {
-            if let Some(resolved_node) = &resolved_decl.node {
-                let resolved_uri = &resolved_node.uri;
-                
-                if let Some(resolved_handle) = self.make_handle_if_enabled(resolved_uri) {
-                    // Make sure the resolved module is also loaded
-                    fresh_transaction.run(&[(resolved_handle.clone(), crate::state::require::Require::Everything)]);
-                    
-                    let resolved_position = TextSize::new(resolved_node.start as u32);
-                    if let Some(resolved_type) = fresh_transaction.get_type_at(&resolved_handle, resolved_position) {
-                        return Ok(Some(self.convert_and_register_type(resolved_type)));
-                    }
-                }
-            }
-        }
-        
-        Ok(None)
-    }
-
-    fn get_type_of_declaration(
-        &self,
-        transaction: &Transaction<'_>,
-        params: tsp::GetTypeOfDeclarationParams,
-    ) -> Result<tsp::Type, ResponseError> {
-        // Check if the snapshot is still valid
-        if params.snapshot != self.current_snapshot() {
-            return Err(Self::snapshot_outdated_error());
-        }
-
-        // Extract the location information from the declaration
-        let Some(node) = &params.decl.node else {
-            // If there's no node information, we can't get the type
-            return Err(ResponseError {
-                code: ErrorCode::InvalidParams as i32,
-                message: "Declaration has no node information".to_string(),
-                data: None,
-            });
-        };
-
-        // Convert Node URI to a handle
-        let uri = &node.uri;
-
-        // Check if workspace has language services enabled
-        let Some(handle) = self.make_handle_if_enabled(uri) else {
-            return Err(ResponseError {
-                code: ErrorCode::RequestFailed as i32,
-                message: "Language services disabled".to_string(),
-                data: None,
-            });
-        };
-
-        // Get module info for position conversion
-        // Note: If the module is not loaded in the transaction, we'll load it ourselves
-        // If we can't get module info, the file might not be loaded in the transaction
-        // This can happen when the declaration points to a definition in a file that's not currently loaded
-        let _module_info = match transaction.get_module_info(&handle) {
-            Some(info) => info,
-            None => {
-                // Module not loaded in transaction, try to load it
-                let Some(mut fresh_transaction) = self.load_module_if_needed(transaction, &handle, crate::state::require::Require::Everything) else {
-                    // If we still can't load the module, fall back to default type
-                    return Ok(create_default_type_for_declaration(&params.decl));
-                };
-                
-                // Convert declaration position to TextSize
-                let position = TextSize::new(node.start as u32);
-                
-                // Try to get the type at the declaration's position using the fresh transaction
-                let Some(type_info) = fresh_transaction.get_type_at(&handle, position) else {
-                    // If we can't get type info from the position, try alternative approaches
-                    
-                    // For imports, we might need to resolve the imported symbol first
-                    if params.decl.category == tsp::DeclarationCategory::IMPORT {
-                        if let Ok(Some(import_type)) = self.get_type_for_import_declaration_with_fresh_transaction(&mut fresh_transaction, &params) {
-                            return Ok(import_type);
-                        }
-                    }
-                    
-                    // If still no type found, create a generic type based on the declaration category
-                    return Ok(create_default_type_for_declaration(&params.decl));
-                };
-                
-                // Convert pyrefly Type to TSP Type format using the fresh transaction result
-                return Ok(self.convert_and_register_type(type_info));
-            }
-        };
-
-        // Convert declaration position to TextSize
-        let position = TextSize::new(node.start as u32);
-
-        // Try to get the type at the declaration's position
-        let Some(type_info) = transaction.get_type_at(&handle, position) else {
-            // If we can't get type info from the position, try alternative approaches
-            
-            // For imports, we might need to resolve the imported symbol first
-            if params.decl.category == tsp::DeclarationCategory::IMPORT {
-                if let Ok(Some(import_type)) = self.get_type_for_import_declaration(transaction, &params) {
-                    return Ok(import_type);
-                }
-            }
-            
-            // If still no type found, create a generic type based on the declaration category
-            return Ok(create_default_type_for_declaration(&params.decl));
-        };
-
-        // Convert pyrefly Type to TSP Type format
-        Ok(self.convert_and_register_type(type_info))
-    }
-
-    fn get_repr(
-        &self,
-        _transaction: &Transaction<'_>,
-        params: tsp::GetReprParams,
-    ) -> Result<String, ResponseError> {
-        // Check if the snapshot is still valid
-        if params.snapshot != self.current_snapshot() {
-            return Err(Self::snapshot_outdated_error());
-        }
-
-        // Use the handle mapping to get the actual pyrefly type
-        let Some(internal_type) = self.lookup_type_from_tsp_type(&params.type_param) else {
-            // If we can't find the internal type, fall back to the basic formatter
-            lsp_debug!("Warning: Could not resolve type handle for repr: {:?}", params.type_param.handle);
-            let type_repr = format_type_representation(&params.type_param, params.flags);
-            return Ok(type_repr);
-        };
-
-        // Use pyrefly's native type formatting
-        let type_repr = if params.flags.has_convert_to_instance_type() {
-            // Convert class types to instance types
-            match &internal_type {
-                crate::types::types::Type::ClassDef(class) => {
-                    // Convert ClassDef to ClassType (instance)
-                    let empty_tparams = std::sync::Arc::new(crate::types::types::TParams::new(Vec::new()));
-                    let empty_targs = crate::types::types::TArgs::new(empty_tparams, Vec::new());
-                    let class_type = crate::types::class::ClassType::new(
-                        class.clone(),
-                        empty_targs,
-                    );
-                    format!("{}", crate::types::types::Type::ClassType(class_type))
-                }
-                _ => format!("{}", internal_type)
-            }
-        } else {
-            // Standard type representation
-            format!("{}", internal_type)
-        };
-
-        // Apply additional formatting based on flags
-        let final_repr = if params.flags.has_expand_type_aliases() {
-            // For now, we don't have specific alias expansion logic in the Display impl,
-            // but this is where we would implement it if needed
-            type_repr
-        } else {
-            type_repr
-        };
-
-        lsp_debug!("Generated repr for type {:?}: {}", params.type_param.handle, final_repr);
-        Ok(final_repr)
-    }
-
-    fn get_docstring(
-        &self,
-        transaction: &Transaction<'_>,
-        params: tsp::GetDocstringParams,
-    ) -> Result<Option<String>, ResponseError> {
-        // Check if the snapshot is still valid
-        if params.snapshot != self.current_snapshot() {
-            return Err(Self::snapshot_outdated_error());
-        }
-
-        // Extract the location information from the declaration
-        let Some(node) = &params.decl.node else {
-            // If there's no node information, we can't find the docstring
-            return Ok(None);
-        };
-
-        // Convert Node URI to a handle
-        let uri = &node.uri;
-
-        // Check if workspace has language services enabled
-        let Some(handle) = self.make_handle_if_enabled(uri) else {
-            return Ok(None);
-        };
-
-        // Get module info for position conversion
-        let Some(_module_info) = transaction.get_module_info(&handle) else {
-            // If module not loaded in transaction, try to load it
-            let Some(fresh_transaction) = self.load_module_if_needed(transaction, &handle, crate::state::require::Require::Everything) else {
-                return Ok(None);
-            };
-            
-            return self.extract_docstring_from_transaction(&fresh_transaction, &handle, node);
-        };
-
-        // Use the current transaction to find the docstring
-        self.extract_docstring_from_transaction(transaction, &handle, node)
-    }
-
-    /// Helper method to extract docstring from a transaction, reusing hover logic
-    fn extract_docstring_from_transaction(
-        &self,
-        transaction: &Transaction<'_>,
-        handle: &crate::state::handle::Handle,
-        node: &tsp::Node,
-    ) -> Result<Option<String>, ResponseError> {
-        // Convert position to TextSize
-        let position = TextSize::new(node.start as u32);
-
-        // Try to find definition at the position - this is the same logic as hover
-        if let Some(first_definition) = transaction.find_definition(handle, position, true).into_iter().next() {
-            let _definition_metadata = &first_definition.metadata;
-            let _text_range_with_module_info = &first_definition.location;
-            let docstring = &first_definition.docstring;
-            
-            if let Some(docstring) = docstring {
-                return Ok(Some(docstring.as_string().trim().to_string()));
-            }
-        }
-
-        // No docstring found
-        Ok(None)
-    }
-
-    fn search_for_type_attribute(
-        &self,
-        transaction: &Transaction<'_>,
-        params: tsp::SearchForTypeAttributeParams,
-    ) -> Result<Option<tsp::Attribute>, ResponseError> {
-        // Check if the snapshot is still valid
-        if params.snapshot != self.current_snapshot() {
-            return Err(Self::snapshot_outdated_error());
-        }
-
-        lsp_debug!(
-            "Searching for attribute '{}' with access flags: {:?}",
-            params.attribute_name, params.access_flags
-        );
-
-        // Get the internal type from the start_type handle
-        let internal_type = match self.lookup_type_from_tsp_type(&params.start_type) {
-            Some(t) => t,
-            None => {
-                lsp_debug!("Could not resolve type handle: {:?}", params.start_type.handle);
-                return Ok(None);
-            }
-        };
-
-        // Only work on class types - this method is specifically for class attribute lookup
-        match &internal_type {
-            crate::types::types::Type::ClassType(class_type) => {
-                self.search_attribute_in_class_type(class_type, &params.attribute_name, transaction, &params)
-            }
-            _ => {
-                lsp_debug!(
-                    "search_for_type_attribute only works on class types, got: {:?}",
-                    internal_type
-                );
-                Ok(None)
-            }
-        }
-    }
-
-    /// Search for attribute in class types using the solver
-    fn search_attribute_in_class_type(
-        &self,
-        class_type: &crate::types::class::ClassType,
-        attribute_name: &str,
-        transaction: &Transaction,
-        _params: &tsp::SearchForTypeAttributeParams,
-    ) -> Result<Option<tsp::Attribute>, ResponseError> {
-        lsp_debug!(
-            "Searching for attribute '{}' in class type using solver",
-            attribute_name
-        );
-
-        // Convert string attribute name to ruff_python_ast::name::Name
-        let attr_name = Name::new(attribute_name.to_string());
-
-        // Get the module info from the class type
-        let class_qname = class_type.class_object().qname();
-        let module_info = class_qname.module_info();
-        
-        // Create a handle for the module containing the class
-        // Use the existing config finder to get the proper config
-        let module_path = module_info.path().clone();
-        let module_name = module_info.name();
-        let config = self.state.config_finder().python_file(module_name, &module_path);
-        let handle = crate::state::handle::Handle::new(
-            module_name,
-            module_path,
-            config.get_sys_info(),
-        );
-
-        // Use ad_hoc_solve to access the solver and look up the attribute
-        let result = transaction.ad_hoc_solve(&handle, |solver| {
-            // First try to get the attribute using try_lookup_attr_from_class_type
-            if let Some(attribute) = solver.try_lookup_attr_from_class_type(class_type.clone(), &attr_name) {
-                // We found the attribute, now we need to get its type
-                // Use type_of_attr_get to get the resolved type
-                let class_instance_type = crate::types::types::Type::ClassType(class_type.clone());
-                let attribute_type = solver.type_of_attr_get(
-                    &class_instance_type,
-                    &attr_name,
-                    ruff_text_size::TextRange::default(), // Use a default range
-                    &ErrorCollector::new(
-                        module_info.clone(),
-                        ErrorStyle::Never,
-                    ), // Create a temporary error collector
-                    None, // No context
-                    "search_for_type_attribute", // Context description
-                );
-                
-                Some((attribute, attribute_type))
-            } else {
-                None
-            }
-        });
-
-        match result {
-            Some(Some((_attribute, attribute_type))) => {
-                lsp_debug!(
-                    "Found attribute '{}' in class type with type: {:?}",
-                    attribute_name, attribute_type
-                );
-                
-                // Convert the pyrefly Attribute to TSP Attribute
-                let tsp_attribute = self.convert_type_to_tsp_attribute(attribute_type, attribute_name);
-                Ok(Some(tsp_attribute))
-            }
-            Some(None) => {
-                lsp_debug!(
-                    "Attribute '{}' not found in class type",
-                    attribute_name
-                );
-                Ok(None)
-            }
-            None => {
-                lsp_debug!(
-                    "Failed to create solver for attribute lookup of '{}'",
-                    attribute_name
-                );
-                Ok(None)
-            }
-        }
-    }
-
-    /// Convert a pyrefly Type to TSP Attribute format
-    fn convert_type_to_tsp_attribute(
-        &self,
-        attribute_type: crate::types::types::Type,
-        attribute_name: &str,
-    ) -> tsp::Attribute {
-        // Convert the pyrefly type to TSP type and register it
-        let tsp_type = self.convert_and_register_type(attribute_type);
-
-        // For now, create default flags - we could enhance this later with more attribute metadata
-        let flags = tsp::AttributeFlags::NONE;
-
-        tsp::Attribute {
-            name: attribute_name.to_string(),
-            type_info: tsp_type,
-            owner: None, // TODO: Could set this to the class type if needed
-            bound_type: None, // TODO: Could implement bound type if needed
-            flags,
-            decls: Vec::new(), // TODO: Could add declaration information if available
-        }
-    }
-
-    fn get_function_parts(
-        &self,
-        transaction: &Transaction<'_>,
-        params: tsp::GetFunctionPartsParams,
-    ) -> Result<Option<tsp::FunctionParts>, ResponseError> {
-        // Check if the snapshot is still valid
-        if params.snapshot != self.current_snapshot() {
-            return Err(Self::snapshot_outdated_error());
-        }
-
-        lsp_debug!("Getting function parts for type: {:?}", params.type_param.handle);
-
-        // Get the internal type from the type handle
-        let internal_type = match self.lookup_type_from_tsp_type(&params.type_param) {
-            Some(t) => t,
-            None => {
-                lsp_debug!("Could not resolve type handle: {:?}", params.type_param.handle);
-                return Ok(None);
-            }
-        };
-
-        // Extract function parts based on the type
-        match &internal_type {
-            crate::types::types::Type::Function(func_type) => {
-                self.extract_function_parts_from_function(func_type, &params.flags, transaction)
-            }
-            crate::types::types::Type::Callable(callable_type) => {
-                self.extract_function_parts_from_callable(callable_type, &params.flags, transaction)
-            }
-            crate::types::types::Type::Overload(_overload_type) => {
-                // For overloaded functions, we could return the signature of the first overload
-                // or a combined representation. For now, let's return None as it's complex.
-                lsp_debug!("Function parts for overloaded functions not yet implemented");
-                Ok(None)
-            }
-            _ => {
-                lsp_debug!(
-                    "get_function_parts only works on function types, got: {:?}",
-                    internal_type
-                );
-                Ok(None)
-            }
-        }
-    }
-
-    fn get_diagnostics_version(
-        &self,
-        transaction: &Transaction<'_>,
-        params: tsp::GetDiagnosticsVersionParams,
-    ) -> Result<u32, ResponseError> {
-        // Check if the snapshot is still valid
-        if params.snapshot != self.current_snapshot() {
-            return Err(Self::snapshot_outdated_error());
-        }
-
-        // Convert URI to file path (validation only)
-        if params.uri.to_file_path().is_err() {
-            return Err(ResponseError {
-                code: ErrorCode::InvalidParams as i32,
-                message: "Invalid URI - cannot convert to file path".to_string(),
-                data: None,
-            });
-        }
-
-        // Check if workspace has language services enabled
-        let Some(handle) = self.make_handle_if_enabled(&params.uri) else {
-            return Err(ResponseError {
-                code: ErrorCode::RequestFailed as i32,
-                message: "Language services disabled for this workspace".to_string(),
-                data: None,
-            });
-        };
-
-        // Try to get load data for this module
-        let Some(load_data) = transaction.get_load(&handle) else {
-            // If load data doesn't exist, return version 0 to indicate no diagnostics available
-            return Ok(0);
-        };
-
-        // Return the current load version
-        Ok(load_data.version())
-    }
-
-    fn resolve_import(
-        &self,
-        transaction: &Transaction<'_>,
-        params: tsp::ResolveImportParams,
-    ) -> Result<Option<lsp_types::Url>, ResponseError> {
-        // Check if the snapshot is still valid
-        if params.snapshot != self.current_snapshot() {
-            return Err(Self::snapshot_outdated_error());
-        }
-
-        // Convert source URI to file path (validation only)
-        if params.source_uri.to_file_path().is_err() {
-            return Err(ResponseError {
-                code: ErrorCode::InvalidParams as i32,
-                message: "Invalid source URI - cannot convert to file path".to_string(),
-                data: None,
-            });
-        }
-
-        // Check if workspace has language services enabled and get the source handle
-        let Some(source_handle) = self.make_handle_if_enabled(&params.source_uri) else {
-            return Err(ResponseError {
-                code: ErrorCode::RequestFailed as i32,
-                message: "Language services disabled for this workspace".to_string(),
-                data: None,
-            });
-        };
-
-        // Use the transaction to resolve the import
-        let pyrefly_module_name = tsp::convert_tsp_module_name_to_pyrefly(&params.module_descriptor);
-        match transaction.import_handle(&source_handle, pyrefly_module_name, None) {
-            Ok(resolved_handle) => {
-                // For import resolution, we don't need to load the module at all.
-                // We can get the path directly from the resolved handle and convert it to a URI.
-                // This avoids the expensive module loading operation.
-                let path = match to_real_path(resolved_handle.path()) {
-                    Some(path) => path,
-                    None => {
-                        lsp_debug!("Could not get real path for: {:?}", resolved_handle.path());
-                        return Ok(None);
-                    }
-                };
-                
-                let abs_path = path.absolutize();
-                let abs_path = abs_path.as_deref().unwrap_or(&path);
-                
-                match Url::from_file_path(abs_path) {
-                    Ok(url) => Ok(Some(url)),
-                    Err(_) => {
-                        lsp_debug!("Could not convert path to URI for: {:?}", resolved_handle.path());
-                        Ok(None)
-                    }
-                }
-            },
-            Err(e) => {
-                // For debugging, use {:?} instead of {}
-                lsp_debug!("Import resolution failed: {:?}", e);
-                // Return None instead of an error if the import cannot be resolved
-                Ok(None)
-            }
-        }
-    }
-
-    fn get_type_args(
-        &self,
-        _transaction: &Transaction<'_>,
-        params: tsp::GetTypeArgsParams,
-    ) -> Result<Vec<tsp::Type>, ResponseError> {
-        // Check if the snapshot is still valid
-        if params.snapshot != self.current_snapshot() {
-            return Err(Self::snapshot_outdated_error());
-        }
-
-        // Get the internal type from the type handle
-        let internal_type = match self.lookup_type_from_tsp_type(&params.type_param) {
-            Some(t) => t,
-            None => {
-                lsp_debug!("Could not resolve type handle: {:?}", params.type_param.handle);
-                return Ok(Vec::new());
-            }
-        };
-
-        // Extract type arguments based on the type
-        match &internal_type {
-            // Union types: return the constituent types
-            crate::types::types::Type::Union(union_type) => {
-                let mut result_types = Vec::new();
-                for union_member in union_type.iter() {
-                    result_types.push(self.convert_and_register_type(union_member.clone()));
-                }
-                Ok(result_types)
-            },
-            
-            // Class types with generic arguments
-            crate::types::types::Type::ClassType(class_type) => {
-                let type_args = class_type.targs();
-                let mut result_types = Vec::new();
-                for arg_type in type_args.as_slice() {
-                    result_types.push(self.convert_and_register_type(arg_type.clone()));
-                }
-                Ok(result_types)
-            },
-
-            // TypedDict types with generic arguments  
-            crate::types::types::Type::TypedDict(typed_dict) => {
-                let type_args = typed_dict.targs();
-                let mut result_types = Vec::new();
-                for arg_type in type_args.as_slice() {
-                    result_types.push(self.convert_and_register_type(arg_type.clone()));
-                }
-                Ok(result_types)
-            },
-
-            // Partial TypedDict types with generic arguments
-            crate::types::types::Type::PartialTypedDict(typed_dict) => {
-                let type_args = typed_dict.targs();
-                let mut result_types = Vec::new();
-                for arg_type in type_args.as_slice() {
-                    result_types.push(self.convert_and_register_type(arg_type.clone()));
-                }
-                Ok(result_types)
-            },
-
-            // Tuple types
-            crate::types::types::Type::Tuple(tuple_type) => {
-                match tuple_type {
-                    crate::types::tuple::Tuple::Concrete(element_types) => {
-                        let mut result_types = Vec::new();
-                        for element_type in element_types.iter() {
-                            result_types.push(self.convert_and_register_type(element_type.clone()));
-                        }
-                        Ok(result_types)
-                    },
-                    crate::types::tuple::Tuple::Unbounded(element_type) => {
-                        // For unbounded tuples like Tuple[int, ...], return the element type
-                        Ok(vec![self.convert_and_register_type(element_type.as_ref().clone())])
-                    },
-                    crate::types::tuple::Tuple::Unpacked(unpacked) => {
-                        // For unpacked tuples like Tuple[int, str, *T, bool], return all the types
-                        let mut result_types = Vec::new();
-                        // Add prefix types
-                        for element_type in unpacked.0.iter() {
-                            result_types.push(self.convert_and_register_type(element_type.clone()));
-                        }
-                        // Add the unpacked type (the variadic part)
-                        result_types.push(self.convert_and_register_type(unpacked.1.clone()));
-                        // Add suffix types
-                        for element_type in unpacked.2.iter() {
-                            result_types.push(self.convert_and_register_type(element_type.clone()));
-                        }
-                        Ok(result_types)
-                    },
-                }
-            },
-
-            // Generic class definitions might have type parameters
-            crate::types::types::Type::ClassDef(_class_def) => {
-                // For class definitions, we can't return type arguments since they aren't instantiated
-                // Return empty array as this represents the uninstantiated generic
-                Ok(Vec::new())
-            },
-
-            // Other types don't have type arguments
-            _ => {
-                lsp_debug!("get_type_args called on non-union, non-generic type: {:?}", internal_type);
-                Ok(Vec::new())
-            }
-        }
-    }
-
-    fn get_overloads(
-        &self,
-        _transaction: &Transaction<'_>,
-        params: tsp::GetOverloadsParams,
-    ) -> Result<Option<Vec<tsp::Type>>, ResponseError> {
-        // Check if the snapshot is still valid
-        if params.snapshot != self.current_snapshot() {
-            return Err(Self::snapshot_outdated_error());
-        }
-
-        // Get the internal type from the type handle
-        let internal_type = match self.lookup_type_from_tsp_type(&params.type_param) {
-            Some(t) => t,
-            None => {
-                lsp_debug!("Could not resolve type handle: {:?}", params.type_param.handle);
-                return Ok(None);
-            }
-        };
-
-        // Only process overloaded function types
-        match &internal_type {
-            crate::types::types::Type::Overload(overload_type) => {
-                let mut result_types = Vec::new();
-                
-                // Convert each overload signature to a TSP Type
-                for signature in overload_type.signatures.iter() {
-                    match signature {
-                        crate::types::types::OverloadType::Callable(callable) => {
-                            // Convert Callable to Function type
-                            let function_type = crate::types::types::Type::Function(
-                                Box::new(crate::types::callable::Function {
-                                    signature: callable.clone(),
-                                    metadata: *overload_type.metadata.clone(),
-                                })
-                            );
-                            result_types.push(self.convert_and_register_type(function_type));
-                        },
-                        crate::types::types::OverloadType::Forall(forall) => {
-                            // Convert Forall<Function> to Function type
-                            let function_type = crate::types::types::Type::Function(Box::new(forall.body.clone()));
-                            result_types.push(self.convert_and_register_type(function_type));
-                        },
-                    }
-                }
-                
-                Ok(Some(result_types))
-            },
-
-            // Non-overloaded types return None
-            _ => {
-                lsp_debug!("get_overloads called on non-overloaded type: {:?}", internal_type);
-                Ok(None)
-            }
-        }
-    }
-
-    fn extract_function_parts_from_function(
-        &self,
-        func_type: &crate::types::callable::Function,
-        flags: &tsp::TypeReprFlags,
-        transaction: &Transaction<'_>,
-    ) -> Result<Option<tsp::FunctionParts>, ResponseError> {
-        // Extract parameter information from the function's signature
-        let signature = &func_type.signature;
-        self.extract_function_parts_from_callable(signature, flags, transaction)
-    }
-
-    fn extract_function_parts_from_callable(
-        &self,
-        callable_type: &crate::types::callable::Callable,
-        flags: &tsp::TypeReprFlags,
-        transaction: &Transaction<'_>,
-    ) -> Result<Option<tsp::FunctionParts>, ResponseError> {
-        // Extract parameter information from callable
-        let mut params = Vec::new();
-        
-        // Handle different types of params
-        match &callable_type.params {
-            crate::types::callable::Params::List(param_list) => {
-                for param in param_list.items() {
-                    let param_str = self.format_param_for_display(param, flags, transaction);
-                    params.push(param_str);
-                }
-            }
-            crate::types::callable::Params::Ellipsis => {
-                params.push("...".to_string());
-            }
-            crate::types::callable::Params::ParamSpec(types, param_spec) => {
-                // Handle concatenated parameters with a ParamSpec
-                for (i, param_type) in types.iter().enumerate() {
-                    let type_str = self.format_type_for_display(param_type, flags, transaction);
-                    params.push(format!("param{}: {}", i, type_str));
-                }
-                let param_spec_str = self.format_type_for_display(param_spec, flags, transaction);
-                params.push(format!("*{}", param_spec_str));
-            }
-        }
-
-        // Get return type
-        let return_type_str = self.format_type_for_display(&callable_type.ret, flags, transaction);
-
-        Ok(Some(tsp::FunctionParts {
-            params,
-            return_type: return_type_str,
-        }))
-    }
-
-    fn format_param_for_display(
-        &self,
-        param: &crate::types::callable::Param,
-        flags: &tsp::TypeReprFlags,
-        transaction: &Transaction<'_>,
-    ) -> String {
-        use crate::types::callable::Param;
-        
-        match param {
-            Param::PosOnly(name, param_type, _required) => {
-                let type_str = self.format_type_for_display(param_type, flags, transaction);
-                if let Some(name) = name {
-                    format!("{}: {}", name, type_str)
-                } else {
-                    type_str
-                }
-            }
-            Param::Pos(name, param_type, _required) => {
-                let type_str = self.format_type_for_display(param_type, flags, transaction);
-                format!("{}: {}", name, type_str)
-            }
-            Param::VarArg(name, param_type) => {
-                let type_str = self.format_type_for_display(param_type, flags, transaction);
-                if let Some(name) = name {
-                    format!("*{}: {}", name, type_str)
-                } else {
-                    format!("*{}", type_str)
-                }
-            }
-            Param::KwOnly(name, param_type, _required) => {
-                let type_str = self.format_type_for_display(param_type, flags, transaction);
-                format!("{}: {}", name, type_str)
-            }
-            Param::Kwargs(name, param_type) => {
-                let type_str = self.format_type_for_display(param_type, flags, transaction);
-                if let Some(name) = name {
-                    format!("**{}: {}", name, type_str)
-                } else {
-                    format!("**{}", type_str)
-                }
-            }
-        }
-    }
-
-    fn format_type_for_display(
-        &self,
-        type_obj: &crate::types::types::Type,
-        flags: &tsp::TypeReprFlags,
-        _transaction: &Transaction<'_>,
-    ) -> String {
-        // This is a simplified implementation. You might want to use a more sophisticated
-        // type formatting system that respects the TypeReprFlags
-        if flags.has_expand_type_aliases() {
-            // Expand type aliases if requested
-            // This would require more complex logic to expand aliases
-        }
-        
-        if flags.has_convert_to_instance_type() {
-            // Convert class types to instance types if requested
-            // This would require type conversion logic
-        }
-        
-        // For now, just use the default string representation
-        type_obj.to_string()
-    }
-
-    fn current_snapshot(&self) -> i32 {
-        self.state.current_snapshot()
-    }
-
-    /// Converts a pyrefly type to TSP type and registers it in the lookup table
-    fn convert_and_register_type(&self, py_type: crate::types::types::Type) -> tsp::Type {
-        let tsp_type = tsp::convert_to_tsp_type(py_type.clone());
-        
-        // Register the type in the lookup table
-        if let tsp::TypeHandle::String(handle_str) = &tsp_type.handle {
-            self.state.register_type_handle(handle_str.clone(), py_type);
-        }
-        
-        tsp_type
-    }
-
-    /// Looks up a pyrefly type from an integer TSP type handle
-    fn lookup_type_by_int_handle(&self, id: i32) -> Option<crate::types::types::Type> {
-        // For now, convert integer handle to string and use the existing lookup
-        // In a more sophisticated implementation, we might have separate integer and string lookups
-        let handle_str = format!("{}", id);
-        self.state.lookup_type_from_handle(&handle_str)
-    }
-
-    /// Looks up a pyrefly type from a TSP Type
-    fn lookup_type_from_tsp_type(&self, tsp_type: &tsp::Type) -> Option<crate::types::types::Type> {
-        match &tsp_type.handle {
-            tsp::TypeHandle::String(handle_str) => self.state.lookup_type_from_handle(handle_str),
-            tsp::TypeHandle::Integer(id) => self.lookup_type_by_int_handle(*id),
-        }
-    }
-
-    pub fn categorized_events(events: Vec<lsp_types::FileEvent>) -> CategorizedEvents {
-        let mut created = Vec::new();
-        let mut modified = Vec::new();
-        let mut removed = Vec::new();
-        let mut unknown = Vec::new();
-
-        for event in events {
-            match event.typ {
-                lsp_types::FileChangeType::CREATED => {
-                    created.push(event.uri.to_file_path().unwrap());
-                }
-                lsp_types::FileChangeType::CHANGED => {
-                    modified.push(event.uri.to_file_path().unwrap());
-                }
-                lsp_types::FileChangeType::DELETED => {
-                    removed.push(event.uri.to_file_path().unwrap());
-                }
-                _ => {
-                    unknown.push(event.uri.to_file_path().unwrap());
-                }
-            }
-        }
-
-        CategorizedEvents {
-            created,
-            modified,
-            removed,
-            unknown,
-        }
-    }
-
-    fn did_change_watched_files(&self, params: DidChangeWatchedFilesParams) -> anyhow::Result<()> {
-        if !params.changes.is_empty() {
-            self.invalidate(move |t| {
-                t.invalidate_events(&Self::categorized_events(params.changes))
-            });
-        }
-        // rewatch files in case we loaded or dropped any configs
-        self.setup_file_watcher_if_necessary(
-            self.workspaces
-                .workspaces
-                .read()
-                .keys()
-                .cloned()
-                .collect::<Vec<_>>()
-                .as_slice(),
-        );
-        Ok(())
-    }
-
-    fn did_close(&self, params: DidCloseTextDocumentParams) -> anyhow::Result<()> {
-        let uri = params.text_document.uri.to_file_path().unwrap();
-        self.version_info.lock().remove(&uri);
-        self.open_files.write().remove(&uri);
-        self.connection
-            .publish_diagnostics_for_uri(params.text_document.uri, Vec::new(), None);
-        Ok(())
-    }
-
-    fn workspace_folders_changed(&self, params: DidChangeWorkspaceFoldersParams) {
-        let removed = params
-            .event
-            .removed
-            .iter()
-            .map(|x| x.uri.to_file_path().unwrap())
-            .collect::<Vec<_>>();
-        let added = params
-            .event
-            .added
-            .iter()
-            .map(|x| x.uri.to_file_path().unwrap())
-            .collect::<Vec<_>>();
-
-        self.state.increment_snapshot(); // Increment snapshot on workspace change
-        self.configure(&added, &removed);
-    }
-
-    fn did_change_configuration<'a>(
-        &'a self,
-        ide_transaction_manager: &mut IDETransactionManager<'a>,
-        params: DidChangeConfigurationParams,
-    ) -> anyhow::Result<()> {
-        if let Some(workspace) = &self.initialize_params.capabilities.workspace
-            && workspace.configuration == Some(true)
-        {
-            self.request_settings_for_all_workspaces();
-            return Ok(());
-        }
-
-        let mut modified = false;
-        if let Some(python) = params.settings.get(PYTHON_SECTION) {
-            let config: LspConfig = serde_json::from_value(python.clone())?;
-            self.apply_client_configuration(&mut modified, &None, config);
-        }
-
-        if modified {
-            self.validate_in_memory(ide_transaction_manager)?;
-        }
-        Ok(())
-    }
-
-    /// Configure the server with a new set of workspace folders
-    fn configure(&self, workspace_paths_added: &[PathBuf], workspace_paths_removed: &[PathBuf]) {
-        let mut all_workspaces = Vec::new();
-        {
-            let mut workspaces = self.workspaces.workspaces.write();
-            for x in workspace_paths_added {
-                workspaces.insert(x.clone(), Workspace::new_with_default_env(x));
-            }
-            for x in workspace_paths_removed {
-                workspaces.shift_remove(x);
-            }
-            workspaces
-                .keys()
-                .for_each(|uri| all_workspaces.push(uri.clone()));
-        }
-        self.setup_file_watcher_if_necessary(all_workspaces.as_slice());
-        self.request_settings_for_all_workspaces();
-    }
-
-    fn handle_from_module_path(state: &State, path: ModulePath) -> Handle {
-        let unknown = ModuleName::unknown();
-        let config = state.config_finder().python_file(unknown, &path);
-        let module_name = to_real_path(&path)
-            .and_then(|path| module_from_path(&path, config.search_path()))
-            .unwrap_or(unknown);
-        Handle::new(module_name, path, config.get_sys_info())
-    }
-
-    fn make_open_handle(state: &State, path: &Path) -> Handle {
-        let path = ModulePath::memory(path.to_owned());
-        Self::handle_from_module_path(state, path)
-    }
-
-    /// Create a handle. Return None if the workspace has language services disabled (and thus you shouldn't do anything).
-    fn make_handle_if_enabled(&self, uri: &Url) -> Option<Handle> {
-        let path = uri.to_file_path().unwrap();
-        self.workspaces.get_with(path.clone(), |workspace| {
-            if workspace.disable_language_services {
-                lsp_debug!("Skipping request - language services disabled");
-                None
-            } else {
-                let module_path = if self.open_files.read().contains_key(&path) {
-                    ModulePath::memory(path)
-                } else {
-                    ModulePath::filesystem(path)
-                };
-                Some(Self::handle_from_module_path(&self.state, module_path))
-            }
-        })
-    }
-
-    fn to_lsp_location(&self, location: &TextRangeWithModuleInfo) -> Option<Location> {
-        let TextRangeWithModuleInfo {
-            module_info: definition_module_info,
-            range,
-        } = location;
-        let uri = module_info_to_uri(definition_module_info)?;
-        Some(Location {
-            uri,
-            range: definition_module_info.lined_buffer().to_lsp_range(*range),
-        })
-    }
-
-    fn goto_definition(
-        &self,
-        transaction: &Transaction<'_>,
-        params: GotoDefinitionParams,
-    ) -> Option<GotoDefinitionResponse> {
-        let uri = &params.text_document_position_params.text_document.uri;
-        let handle = self.make_handle_if_enabled(uri)?;
-        let info = transaction.get_module_info(&handle)?;
-        let range = info
-            .lined_buffer()
-            .from_lsp_position(params.text_document_position_params.position);
-        let targets = transaction.goto_definition(&handle, range);
-        let mut lsp_targets = targets
-            .into_iter()
-            .filter_map(|t| self.to_lsp_location(&t))
-            .collect::<Vec<_>>();
-        if lsp_targets.is_empty() {
-            None
-        } else if lsp_targets.len() == 1 {
-            Some(GotoDefinitionResponse::Scalar(lsp_targets.pop().unwrap()))
-        } else {
-            Some(GotoDefinitionResponse::Array(lsp_targets))
-        }
-    }
-
-    fn completion(
-        &self,
-        transaction: &Transaction<'_>,
-        params: CompletionParams,
-    ) -> anyhow::Result<CompletionResponse> {
-        let uri = &params.text_document_position.text_document.uri;
-        let handle = match self.make_handle_if_enabled(uri) {
-            None => {
-                return Ok(CompletionResponse::List(CompletionList {
-                    is_incomplete: false,
-                    items: Vec::new(),
-                }));
-            }
-            Some(x) => x,
-        };
-        let items = transaction
-            .get_module_info(&handle)
-            .map(|info| {
-                transaction.completion(
-                    &handle,
-                    info.lined_buffer()
-                        .from_lsp_position(params.text_document_position.position),
-                )
-            })
-            .unwrap_or_default();
-        Ok(CompletionResponse::List(CompletionList {
-            is_incomplete: false,
-            items,
-        }))
-    }
-
-    fn code_action(
-        &self,
-        transaction: &Transaction<'_>,
-        params: CodeActionParams,
-    ) -> Option<CodeActionResponse> {
-        let uri = &params.text_document.uri;
-        let handle = self.make_handle_if_enabled(uri)?;
-        let module_info = transaction.get_module_info(&handle)?;
-        let range = module_info.lined_buffer().from_lsp_range(params.range);
-        let code_actions = transaction
-            .local_quickfix_code_actions(&handle, range)?
-            .into_map(|(title, info, range, insert_text)| {
-                CodeActionOrCommand::CodeAction(CodeAction {
-                    title,
-                    kind: Some(CodeActionKind::QUICKFIX),
-                    edit: Some(WorkspaceEdit {
-                        changes: Some(HashMap::from([(
-                            uri.clone(),
-                            vec![TextEdit {
-                                range: info.lined_buffer().to_lsp_range(range),
-                                new_text: insert_text,
-                            }],
-                        )])),
-                        ..Default::default()
-                    }),
-                    ..Default::default()
-                })
-            });
-        Some(code_actions)
-    }
-
-    fn document_highlight(
-        &self,
-        transaction: &Transaction<'_>,
-        params: DocumentHighlightParams,
-    ) -> Option<Vec<DocumentHighlight>> {
-        let uri = &params.text_document_position_params.text_document.uri;
-        let handle = self.make_handle_if_enabled(uri)?;
-        let info = transaction.get_module_info(&handle)?;
-        let position = info
-            .lined_buffer()
-            .from_lsp_position(params.text_document_position_params.position);
-        Some(
-            transaction
-                .find_local_references(&handle, position)
-                .into_map(|range| DocumentHighlight {
-                    range: info.lined_buffer().to_lsp_range(range),
-                    kind: None,
-                }),
-        )
-    }
-
-    /// Compute references of a symbol at a given position. This is a non-blocking function, the
-    /// it will send a response to the LSP client once the results are found and transformed by
-    /// `map_result`.
-    fn async_find_references_helper<'a, V: serde::Serialize>(
-        &'a self,
-        request_id: RequestId,
-        ide_transaction_manager: &mut IDETransactionManager<'a>,
-        uri: &Url,
-        position: Position,
-        map_result: impl FnOnce(Vec<(Url, Vec<Range>)>) -> V + Send + 'static,
-    ) {
-        let Some(handle) = self.make_handle_if_enabled(uri) else {
-            return self.send_response(new_response::<Option<V>>(request_id, Ok(None)));
-        };
-        let transaction = ide_transaction_manager.non_commitable_transaction(&self.state);
-        let Some(info) = transaction.get_module_info(&handle) else {
-            ide_transaction_manager.save(transaction);
-            return self.send_response(new_response::<Option<V>>(request_id, Ok(None)));
-        };
-        let position = info.lined_buffer().from_lsp_position(position);
-        let Some(FindDefinitionItem {
-            metadata,
-            location,
-            docstring: _,
-        }) = transaction
-            .find_definition(&handle, position, false)
-            // TODO: handle more than 1 definition
-            .into_iter()
-            .next()
-        else {
-            ide_transaction_manager.save(transaction);
-            return self.send_response(new_response::<Option<V>>(request_id, Ok(None)));
-        };
-        ide_transaction_manager.save(transaction);
-        let state = self.state.dupe();
-        let open_files = self.open_files.dupe();
-        let cancellation_handles = self.cancellation_handles.dupe();
-
-        let connection = self.connection.dupe();
-        self.async_state_read_threads.async_spawn(move || {
-            let mut transaction = state.cancellable_transaction();
-            cancellation_handles
-                .lock()
-                .insert(request_id.clone(), transaction.get_cancellation_handle());
-            Self::validate_in_memory_for_transaction(&state, &open_files, transaction.as_mut());
-            match transaction.find_global_references_from_definition(
-                handle.sys_info(),
-                metadata,
-                location,
-            ) {
-                Ok(global_references) => {
-                    let mut locations = Vec::new();
-                    for (info, ranges) in global_references {
-                        if let Some(uri) = module_info_to_uri(&info) {
-                            locations.push((
-                                uri,
-                                ranges.into_map(|range| info.lined_buffer().to_lsp_range(range)),
-                            ));
-                        };
-                    }
-                    connection.send(Message::Response(new_response(
-                        request_id,
-                        Ok(Some(map_result(locations))),
-                    )));
-                }
-                Err(Cancelled) => {
-                    let message = format!("Find reference request {request_id} is canceled");
-                    lsp_debug!("{message}");
-                    connection.send(Message::Response(Response::new_err(
-                        request_id,
-                        ErrorCode::RequestCanceled as i32,
-                        message,
-                    )))
-                }
-            }
-        });
-    }
-
-    fn references<'a>(
-        &'a self,
-        request_id: RequestId,
-        ide_transaction_manager: &mut IDETransactionManager<'a>,
-        params: ReferenceParams,
-    ) {
-        self.async_find_references_helper(
-            request_id,
-            ide_transaction_manager,
-            &params.text_document_position.text_document.uri,
-            params.text_document_position.position,
-            move |results| {
-                let mut locations = Vec::new();
-                for (uri, ranges) in results {
-                    for range in ranges {
-                        locations.push(Location {
-                            uri: uri.clone(),
-                            range,
-                        })
-                    }
-                }
-                locations
-            },
-        );
-    }
-
-    fn rename<'a>(
-        &'a self,
-        request_id: RequestId,
-        ide_transaction_manager: &mut IDETransactionManager<'a>,
-        params: RenameParams,
-    ) {
-        self.async_find_references_helper(
-            request_id,
-            ide_transaction_manager,
-            &params.text_document_position.text_document.uri,
-            params.text_document_position.position,
-            move |results| {
-                let mut changes = HashMap::new();
-                for (uri, ranges) in results {
-                    changes.insert(
-                        uri,
-                        ranges.into_map(|range| TextEdit {
-                            range,
-                            new_text: params.new_name.clone(),
-                        }),
-                    );
-                }
-                WorkspaceEdit {
-                    changes: Some(changes),
-                    ..Default::default()
-                }
-            },
-        );
-    }
-
-    fn prepare_rename(
-        &self,
-        transaction: &Transaction<'_>,
-        params: TextDocumentPositionParams,
-    ) -> Option<PrepareRenameResponse> {
-        let uri = &params.text_document.uri;
-        let handle = self.make_handle_if_enabled(uri)?;
-        let info = transaction.get_module_info(&handle)?;
-        let position = info.lined_buffer().from_lsp_position(params.position);
-        transaction
-            .prepare_rename(&handle, position)
-            .map(|range| PrepareRenameResponse::Range(info.lined_buffer().to_lsp_range(range)))
-    }
-
-    fn signature_help(
-        &self,
-        transaction: &Transaction<'_>,
-        params: SignatureHelpParams,
-    ) -> Option<SignatureHelp> {
-        let uri = &params.text_document_position_params.text_document.uri;
-        let handle = self.make_handle_if_enabled(uri)?;
-        let info = transaction.get_module_info(&handle)?;
-        let position = info
-            .lined_buffer()
-            .from_lsp_position(params.text_document_position_params.position);
-        transaction.get_signature_help_at(&handle, position)
-    }
-
-    fn hover(&self, transaction: &Transaction<'_>, params: HoverParams) -> Option<Hover> {
-        let uri = &params.text_document_position_params.text_document.uri;
-        let handle = self.make_handle_if_enabled(uri)?;
-        let info = transaction.get_module_info(&handle)?;
-        let range = info
-            .lined_buffer()
-            .from_lsp_position(params.text_document_position_params.position);
-        let t = transaction.get_type_at(&handle, range)?;
-        let mut kind_formatted: String = "".to_owned();
-        let mut docstring_formatted: String = "".to_owned();
-        if let Some(FindDefinitionItem {
-            metadata,
-            location,
-            docstring,
-        }) = transaction
-            .find_definition(&handle, range, true)
-            // TODO: handle more than 1 definition
-            .into_iter()
-            .next()
-        {
-            if let Some(symbol_kind) = metadata.symbol_kind() {
-                kind_formatted = format!(
-                    "{} {}: ",
-                    &symbol_kind.display_for_hover(),
-                    location.module_info.code_at(location.range)
-                );
-            }
-            if let Some(docstring) = docstring {
-                docstring_formatted = format!("\n---\n{}", docstring.as_string().trim());
-            }
-        }
-        let mut type_display_context = TypeDisplayContext::new(&[&t]);
-        type_display_context.start_tracking_displayed_class_definitions();
-        let type_formatted = format!("{}", type_display_context.display(&t));
-        let symbol_def_loc_formatted = {
-            let tracked_def_locs = type_display_context
-                .tracked_displayed_class_definitions()
-                .unwrap_or_default();
-            let linked_names = tracked_def_locs
-                .into_iter()
-                .filter_map(|qname| {
-                    if let Ok(mut url) = Url::from_file_path(qname.module_info().path().as_path()) {
-                        let start_pos = qname.module_info().display_range(qname.range()).start;
-                        url.set_fragment(Some(&format!(
-                            "L{},{}",
-                            start_pos.line.get(),
-                            start_pos.column
-                        )));
-                        Some(format!("[{}]({})", qname.id(), url))
-                    } else {
-                        None
-                    }
-                })
-                .join(" | ");
-            if linked_names.is_empty() {
-                "".to_owned()
-            } else {
-                format!("\n---\nGo to {linked_names}")
-            }
-        };
-        Some(Hover {
-            contents: HoverContents::Markup(MarkupContent {
-                kind: MarkupKind::Markdown,
-                value: format!(
-                    "```python\n{kind_formatted}{type_formatted}\n```{docstring_formatted}{symbol_def_loc_formatted}",
-                ),
-            }),
-            range: None,
-        })
-    }
-
-    fn inlay_hints(
-        &self,
-        transaction: &Transaction<'_>,
-        params: InlayHintParams,
-    ) -> Option<Vec<InlayHint>> {
-        let uri = &params.text_document.uri;
-        let handle = self.make_handle_if_enabled(uri)?;
-        let info = transaction.get_module_info(&handle)?;
-        let t = transaction.inlay_hints(&handle)?;
-        Some(t.into_map(|x| {
-            let position = info.lined_buffer().to_lsp_position(x.0);
-            InlayHint {
-                position,
-                label: InlayHintLabel::String(x.1.clone()),
-                kind: None,
-                text_edits: Some(vec![TextEdit {
-                    range: Range::new(position, position),
-                    new_text: x.1,
-                }]),
-                tooltip: None,
-                padding_left: None,
-                padding_right: None,
-                data: None,
-            }
-        }))
-    }
-
-    fn semantic_tokens_full(
-        &self,
-        transaction: &Transaction<'_>,
-        params: SemanticTokensParams,
-    ) -> Option<SemanticTokensResult> {
-        let uri = &params.text_document.uri;
-        let handle = self.make_handle_if_enabled(uri)?;
-        Some(SemanticTokensResult::Tokens(SemanticTokens {
-            result_id: None,
-            data: transaction
-                .semantic_tokens(&handle, None)
-                .unwrap_or_default(),
-        }))
-    }
-
-    fn semantic_tokens_ranged(
-        &self,
-        transaction: &Transaction<'_>,
-        params: SemanticTokensRangeParams,
-    ) -> Option<SemanticTokensRangeResult> {
-        let uri = &params.text_document.uri;
-        let handle = self.make_handle_if_enabled(uri)?;
-        let module_info = transaction.get_module_info(&handle)?;
-        let range = module_info.lined_buffer().from_lsp_range(params.range);
-        Some(SemanticTokensRangeResult::Tokens(SemanticTokens {
-            result_id: None,
-            data: transaction
-                .semantic_tokens(&handle, Some(range))
-                .unwrap_or_default(),
-        }))
-    }
-
-    fn hierarchical_document_symbols(
-        &self,
-        transaction: &Transaction<'_>,
-        params: DocumentSymbolParams,
-    ) -> Option<Vec<DocumentSymbol>> {
-        let uri = &params.text_document.uri;
-        if self
-            .workspaces
-            .get_with(uri.to_file_path().unwrap(), |workspace| {
-                workspace.disable_language_services
-            })
-            || !self
-                .initialize_params
-                .capabilities
-                .text_document
-                .as_ref()?
-                .document_symbol
-                .as_ref()?
-                .hierarchical_document_symbol_support?
-        {
-            return None;
-        }
-        let handle = self.make_handle_if_enabled(uri)?;
-        transaction.symbols(&handle)
-    }
-
-    #[allow(deprecated)] // The `deprecated` field
-    fn workspace_symbols(
-        &self,
-        transaction: &Transaction<'_>,
-        query: &str,
-    ) -> Vec<SymbolInformation> {
-        transaction
-            .workspace_symbols(query)
-            .unwrap_or_default()
-            .into_iter()
-            .filter_map(|(name, kind, location)| {
-                self.to_lsp_location(&location)
-                    .map(|location| SymbolInformation {
-                        name,
-                        kind,
-                        location,
-                        tags: None,
-                        deprecated: None,
-                        container_name: None,
-                    })
-            })
-            .collect()
-    }
-
-    fn document_diagnostics(
-        &self,
-        transaction: &Transaction<'_>,
-        params: DocumentDiagnosticParams,
-    ) -> DocumentDiagnosticReport {
-        let handle = Self::make_open_handle(
-            &self.state,
-            &params.text_document.uri.to_file_path().unwrap(),
-        );
-        let mut items = Vec::new();
-        let open_files = &self.open_files.read();
-        for e in transaction.get_errors(once(&handle)).collect_errors().shown {
-            if let Some((_, diag)) = self.get_diag_if_shown(&e, open_files) {
-                items.push(diag);
-            }
-        }
-        DocumentDiagnosticReport::Full(RelatedFullDocumentDiagnosticReport {
-            full_document_diagnostic_report: FullDocumentDiagnosticReport {
-                items,
-                result_id: None,
-            },
-            related_documents: None,
-        })
-    }
-
-    fn get_pattern_to_watch(
-        root: &Path,
-        pattern: String,
-        relative_pattern_support: bool,
-    ) -> GlobPattern {
-        if relative_pattern_support && let Ok(url) = Url::from_directory_path(root) {
-            GlobPattern::Relative(RelativePattern {
-                base_uri: OneOf::Right(url),
-                pattern,
-            })
-        } else {
-            GlobPattern::String(root.join(pattern).to_string_lossy().into_owned())
-        }
-    }
-
-    fn setup_file_watcher_if_necessary(&self, roots: &[PathBuf]) {
-        match self.initialize_params.capabilities.workspace {
-            Some(WorkspaceClientCapabilities {
-                did_change_watched_files:
-                    Some(DidChangeWatchedFilesClientCapabilities {
-                        dynamic_registration: Some(true),
-                        relative_pattern_support,
-                        ..
-                    }),
-                ..
-            }) => {
-                let relative_pattern_support = relative_pattern_support.is_some_and(|b| b);
-                if self.filewatcher_registered.load(Ordering::Relaxed) {
-                    self.send_request::<UnregisterCapability>(UnregistrationParams {
-                        unregisterations: Vec::from([Unregistration {
-                            id: Self::FILEWATCHER_ID.to_owned(),
-                            method: DidChangeWatchedFiles::METHOD.to_owned(),
-                        }]),
-                    });
-                }
-                // TODO(connernilsen): we need to dedup filewatcher patterns
-                // preferably by figuring out if they're under another wildcard pattern with the same suffix
-                let mut glob_patterns = Vec::new();
-                for root in roots {
-                    PYTHON_FILE_SUFFIXES_TO_WATCH.iter().for_each(|suffix| {
-                        glob_patterns.push(Self::get_pattern_to_watch(
-                            root,
-                            format!("**/*.{suffix}"),
-                            relative_pattern_support,
-                        ));
-                    });
-                    ConfigFile::CONFIG_FILE_NAMES.iter().for_each(|config| {
-                        glob_patterns.push(Self::get_pattern_to_watch(
-                            root,
-                            format!("**/{config}"),
-                            relative_pattern_support,
-                        ))
-                    });
-                }
-                for (root, pattern) in self
-                    .workspaces
-                    .loaded_configs
-                    .get_patterns_for_cached_configs()
-                {
-                    glob_patterns.push(Self::get_pattern_to_watch(
-                        &root,
-                        pattern,
-                        relative_pattern_support,
-                    ));
-                }
-                let watchers = glob_patterns
-                    .into_iter()
-                    .map(|glob_pattern| FileSystemWatcher {
-                        glob_pattern,
-                        kind: Some(WatchKind::Create | WatchKind::Change | WatchKind::Delete),
-                    })
-                    .collect::<Vec<_>>();
-                self.send_request::<RegisterCapability>(RegistrationParams {
-                    registrations: Vec::from([Registration {
-                        id: Self::FILEWATCHER_ID.to_owned(),
-                        method: DidChangeWatchedFiles::METHOD.to_owned(),
-                        register_options: Some(
-                            serde_json::to_value(DidChangeWatchedFilesRegistrationOptions {
-                                watchers,
-                            })
-                            .unwrap(),
-                        ),
-                    }]),
-                });
-                self.filewatcher_registered.store(true, Ordering::Relaxed);
-            }
-            _ => (),
-        }
-    }
-
-    fn request_settings_for_all_workspaces(&self) {
-        if let Some(workspace) = &self.initialize_params.capabilities.workspace
-            && workspace.configuration == Some(true)
-        {
-            self.send_request::<WorkspaceConfiguration>(ConfigurationParams {
-                items: self
-                    .workspaces
-                    .workspaces
-                    .read()
-                    .keys()
-                    .map(|uri| Some(Url::from_file_path(uri).unwrap()))
-                    // add default workspace
-                    .chain(once(None))
-                    .map(|url| ConfigurationItem {
-                        scope_uri: url,
-                        section: Some(PYTHON_SECTION.to_owned()),
-                    })
-                    .collect::<Vec<_>>(),
-            });
-        }
-    }
-
-    fn handle_response<'a>(
-        &'a self,
-        ide_transaction_manager: &mut IDETransactionManager<'a>,
-        request: &Request,
-        response: &Response,
-    ) -> anyhow::Result<()> {
-        if let Some((request, response)) =
-            as_request_response_pair::<WorkspaceConfiguration>(request, response)
-        {
-            let mut modified = false;
-            for (i, id) in request.items.iter().enumerate() {
-                let config: LspConfig = if let Some(value) = response.get(i) {
-                    serde_json::from_value(value.clone()).unwrap_or_default()
-                } else {
-                    continue;
-                };
-                self.apply_client_configuration(&mut modified, &id.scope_uri, config);
-            }
-            if modified {
-                return self.validate_in_memory(ide_transaction_manager);
-            }
-        }
-        Ok(())
-    }
-
-    /// Applies the LSP client configuration to the `scope_uri` (workspace) given.
-    ///
-    /// The `modified` flag is changed to `true` when the configuration gets applied to the
-    /// `scope_uri` matching a valid workspace
-    fn apply_client_configuration(
-        &self,
-        modified: &mut bool,
-        scope_uri: &Option<Url>,
-        config: LspConfig,
-    ) {
-        if let Some(python_path) = config.python_path {
-            self.update_pythonpath(modified, scope_uri, &python_path);
-        }
-
-        if let Some(pyrefly) = config.pyrefly {
-            if let Some(extra_paths) = pyrefly.extra_paths {
-                self.update_search_paths(modified, scope_uri, extra_paths);
-            }
-            if let Some(disable_language_services) = pyrefly.disable_language_services {
-                self.update_disable_language_services(scope_uri, disable_language_services);
-            }
-            if let Some(disable_type_errors) = pyrefly.disable_type_errors {
-                self.update_disable_type_errors(modified, scope_uri, disable_type_errors);
-            }
-        }
-    }
-
-    /// Update disableLanguageServices setting for scope_uri, None if default workspace
-    fn update_disable_language_services(
-        &self,
-        scope_uri: &Option<Url>,
-        disable_language_services: bool,
-    ) {
-        let mut workspaces = self.workspaces.workspaces.write();
-
-        match scope_uri {
-            Some(scope_uri) => {
-                if let Some(workspace) = workspaces.get_mut(&scope_uri.to_file_path().unwrap()) {
-                    workspace.disable_language_services = disable_language_services;
-                }
-            }
-            None => {
-                self.workspaces.default.write().disable_language_services =
-                    disable_language_services
-            }
-        }
-    }
-
-    /// Update typeCheckingMode setting for scope_uri, None if default workspace
-    fn update_disable_type_errors(
-        &self,
-        modified: &mut bool,
-        scope_uri: &Option<Url>,
-        disable_type_errors: bool,
-    ) {
-        let mut workspaces = self.workspaces.workspaces.write();
-        match scope_uri {
-            Some(scope_uri) => {
-                if let Some(workspace) = workspaces.get_mut(&scope_uri.to_file_path().unwrap()) {
-                    *modified = true;
-                    workspace.disable_type_errors = disable_type_errors;
-                }
-            }
-            None => {
-                *modified = true;
-                self.workspaces.default.write().disable_type_errors = disable_type_errors
-            }
-        }
-    }
-
-    fn invalidate_config(&self) {
-        self.invalidate(|t| t.invalidate_config());
-    }
-
-    /// Updates pythonpath with specified python path
-    /// scope_uri = None for default workspace
-    fn update_pythonpath(&self, modified: &mut bool, scope_uri: &Option<Url>, python_path: &str) {
-        let mut workspaces = self.workspaces.workspaces.write();
-        let interpreter = PathBuf::from(python_path);
-        let python_info = Some(PythonInfo::new(interpreter));
-        match scope_uri {
-            Some(scope_uri) => {
-                let workspace_path = scope_uri.to_file_path().unwrap();
-                if let Some(workspace) = workspaces.get_mut(&workspace_path) {
-                    *modified = true;
-                    workspace.python_info = python_info;
-                }
-            }
-            None => {
-                *modified = true;
-                self.workspaces.default.write().python_info = python_info;
-            }
-        }
-        if *modified {
-            self.state.increment_snapshot(); // Increment snapshot on python path change
-        }
-        self.invalidate_config();
-    }
-
-    // Updates search paths for scope uri.
-    fn update_search_paths(
-        &self,
-        modified: &mut bool,
-        scope_uri: &Option<Url>,
-        search_paths: Vec<PathBuf>,
-    ) {
-        let mut workspaces = self.workspaces.workspaces.write();
-        match scope_uri {
-            Some(scope_uri) => {
-                let workspace_path = scope_uri.to_file_path().unwrap();
-                if let Some(workspace) = workspaces.get_mut(&workspace_path) {
-                    *modified = true;
-                    workspace.search_path = Some(search_paths);
-                }
-            }
-            None => {
-                *modified = true;
-                self.workspaces.default.write().search_path = Some(search_paths);
-            }
-        }
-        self.invalidate_config();
-    }
-}
-
-// Helper function to create a default type when we can't determine the actual type
-fn create_default_type_for_declaration(decl: &tsp::Declaration) -> tsp::Type {
-    let (category, flags) = match decl.category {
-        tsp::DeclarationCategory::FUNCTION => (tsp::TypeCategory::FUNCTION, tsp::TypeFlags::new().with_callable()),
-        tsp::DeclarationCategory::CLASS => (tsp::TypeCategory::CLASS, tsp::TypeFlags::new().with_instantiable()),
-        tsp::DeclarationCategory::IMPORT => (tsp::TypeCategory::MODULE, tsp::TypeFlags::new()),
-        tsp::DeclarationCategory::TYPE_ALIAS => (tsp::TypeCategory::ANY, tsp::TypeFlags::new().with_from_alias()),
-        tsp::DeclarationCategory::TYPE_PARAM => (tsp::TypeCategory::TYPE_VAR, tsp::TypeFlags::new()),
-        _ => (tsp::TypeCategory::ANY, tsp::TypeFlags::new()),
-    };
-
-    tsp::Type {
-        handle: decl.handle.clone(),
-        category,
-        flags,
-        module_name: Some(decl.module_name.clone()),
-        name: decl.name.clone(),
-        category_flags: 0,
-        decl: None,
-    }
-}
-
-fn as_notification<T>(x: &Notification) -> Option<T::Params>
-where
-    T: lsp_types::notification::Notification,
-    T::Params: DeserializeOwned,
-{
-    if x.method == T::METHOD {
-        let params = serde_json::from_value(x.params.clone()).unwrap_or_else(|err| {
-            panic!(
-                "Invalid notification\nMethod: {}\n error: {}",
-                x.method, err
-            )
-        });
-        Some(params)
-    } else {
-        None
-    }
-}
-
-fn as_request<T>(x: &Request) -> Option<T::Params>
-where
-    T: lsp_types::request::Request,
-    T::Params: DeserializeOwned,
-{
-    if x.method == T::METHOD {
-        let params = serde_json::from_value(x.params.clone()).unwrap_or_else(|err| {
-            panic!(
-                "Invalid request\n  method: {}\n  error: {}\n  request: {:?}\n",
-                x.method, err, x
-            )
-        });
-        Some(params)
-    } else {
-        None
-    }
-}
-
-fn as_request_response_pair<T>(
-    request: &Request,
-    response: &Response,
-) -> Option<(T::Params, T::Result)>
-where
-    T: lsp_types::request::Request,
-    T::Params: DeserializeOwned,
-{
-    if response.id != request.id {
-        return None;
-    }
-    let params = as_request::<T>(request)?;
-    let result = serde_json::from_value(response.result.clone()?).unwrap_or_else(|err| {
-        panic!(
-            "Invalid response\n  method: {}\n response:{:?}\n, response error:{:?}\n, error: {}\n",
-            request.method, response.result, response.error, err
-        )
-    });
-    Some((params, result))
-}
-
-/// Create a new `Notification` object with the correct name from the given params.
-fn new_notification<T>(params: T::Params) -> Notification
-where
-    T: lsp_types::notification::Notification,
-{
-    Notification {
-        method: T::METHOD.to_owned(),
-        params: serde_json::to_value(&params).unwrap(),
-    }
-}
-
-fn new_response<T>(id: RequestId, params: anyhow::Result<T>) -> Response
-where
-    T: serde::Serialize,
-{
-    match params {
-        Ok(params) => Response {
-            id,
-            result: Some(serde_json::to_value(params).unwrap()),
-            error: None,
-        },
-        Err(e) => Response {
-            id,
-            result: None,
-            error: Some(ResponseError {
-                code: 0,
-                message: format!("{e:#?}"),
-                data: None,
-            }),
-        },
-    }
-}
-
-fn new_response_with_error_code<T>(id: RequestId, params: Result<T, ResponseError>) -> Response
-where
-    T: serde::Serialize,
-{
-    match params {
-        Ok(params) => Response {
-            id,
-            result: Some(serde_json::to_value(params).unwrap()),
-            error: None,
-        },
-        Err(error) => Response {
-            id,
-            result: None,
-            error: Some(error),
-        },
-    }
-}
-
-=======
-}
->>>>>>> a4f86cac
+}