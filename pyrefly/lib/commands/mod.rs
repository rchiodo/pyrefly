/*
 * Copyright (c) Meta Platforms, Inc. and affiliates.
 *
 * This source code is licensed under the MIT license found in the
 * LICENSE file in the root directory of this source tree.
 */

pub mod all;
pub mod autotype;
pub mod buck_check;
pub mod check;
pub mod config_finder;
pub mod dump_config;
pub mod files;
#[cfg(not(target_arch = "wasm32"))]
pub mod init;
#[cfg(not(target_arch = "wasm32"))]
pub mod lsp;
#[cfg(not(target_arch = "wasm32"))]
<<<<<<< HEAD
pub mod run;
pub mod suppress;
pub mod util;
pub mod tsp;
=======
pub mod util;
>>>>>>> a4f86cac
<|MERGE_RESOLUTION|>--- conflicted
+++ resolved
@@ -17,11 +17,5 @@
 #[cfg(not(target_arch = "wasm32"))]
 pub mod lsp;
 #[cfg(not(target_arch = "wasm32"))]
-<<<<<<< HEAD
-pub mod run;
-pub mod suppress;
 pub mod util;
-pub mod tsp;
-=======
-pub mod util;
->>>>>>> a4f86cac
+pub mod tsp;